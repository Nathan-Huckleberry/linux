# SPDX-License-Identifier: GPL-2.0

menu "PCI controller drivers"
	depends on PCI

config PCI_MVEBU
	bool "Marvell EBU PCIe controller"
	depends on ARCH_MVEBU || ARCH_DOVE || COMPILE_TEST
	depends on MVEBU_MBUS
	depends on ARM
	depends on OF
	select PCI_BRIDGE_EMUL

config PCI_AARDVARK
	tristate "Aardvark PCIe controller"
	depends on (ARCH_MVEBU && ARM64) || COMPILE_TEST
	depends on OF
	depends on PCI_MSI_IRQ_DOMAIN
	select PCI_BRIDGE_EMUL
	help
	 Add support for Aardvark 64bit PCIe Host Controller. This
	 controller is part of the South Bridge of the Marvel Armada
	 3700 SoC.

config PCIE_XILINX_NWL
	bool "NWL PCIe Core"
	depends on ARCH_ZYNQMP || COMPILE_TEST
	depends on PCI_MSI_IRQ_DOMAIN
	help
	 Say 'Y' here if you want kernel support for Xilinx
	 NWL PCIe controller. The controller can act as Root Port
	 or End Point. The current option selection will only
	 support root port enabling.

config PCI_FTPCI100
	bool "Faraday Technology FTPCI100 PCI controller"
	depends on OF
	default ARCH_GEMINI

config PCI_IXP4XX
	bool "Intel IXP4xx PCI controller"
	depends on ARM && OF
	depends on ARCH_IXP4XX || COMPILE_TEST
	default ARCH_IXP4XX
	help
	  Say Y here if you want support for the PCI host controller found
	  in the Intel IXP4xx XScale-based network processor SoC.

config PCI_TEGRA
	bool "NVIDIA Tegra PCIe controller"
	depends on ARCH_TEGRA || COMPILE_TEST
	depends on PCI_MSI_IRQ_DOMAIN
	help
	  Say Y here if you want support for the PCIe host controller found
	  on NVIDIA Tegra SoCs.

config PCI_RCAR_GEN2
	bool "Renesas R-Car Gen2 Internal PCI controller"
	depends on ARCH_RENESAS || COMPILE_TEST
	depends on ARM
	help
	  Say Y here if you want internal PCI support on R-Car Gen2 SoC.
	  There are 3 internal PCI controllers available with a single
	  built-in EHCI/OHCI host controller present on each one.

config PCIE_RCAR_HOST
	bool "Renesas R-Car PCIe host controller"
	depends on ARCH_RENESAS || COMPILE_TEST
	depends on PCI_MSI_IRQ_DOMAIN
	help
	  Say Y here if you want PCIe controller support on R-Car SoCs in host
	  mode.

config PCIE_RCAR_EP
	bool "Renesas R-Car PCIe endpoint controller"
	depends on ARCH_RENESAS || COMPILE_TEST
	depends on PCI_ENDPOINT
	help
	  Say Y here if you want PCIe controller support on R-Car SoCs in
	  endpoint mode.

config PCI_HOST_COMMON
	tristate
	select PCI_ECAM

config PCI_HOST_GENERIC
	tristate "Generic PCI host controller"
	depends on OF
	select PCI_HOST_COMMON
	select IRQ_DOMAIN
	help
	  Say Y here if you want to support a simple generic PCI host
	  controller, such as the one emulated by kvmtool.

config PCIE_XILINX
	bool "Xilinx AXI PCIe host bridge support"
	depends on OF || COMPILE_TEST
	depends on PCI_MSI_IRQ_DOMAIN
	help
	  Say 'Y' here if you want kernel to support the Xilinx AXI PCIe
	  Host Bridge driver.

config PCIE_XILINX_CPM
	bool "Xilinx Versal CPM host bridge support"
	depends on ARCH_ZYNQMP || COMPILE_TEST
	select PCI_HOST_COMMON
	help
	  Say 'Y' here if you want kernel support for the
	  Xilinx Versal CPM host bridge.

config PCI_XGENE
	bool "X-Gene PCIe controller"
	depends on ARM64 || COMPILE_TEST
	depends on OF || (ACPI && PCI_QUIRKS)
	help
	  Say Y here if you want internal PCI support on APM X-Gene SoC.
	  There are 5 internal PCIe ports available. Each port is GEN3 capable
	  and have varied lanes from x1 to x8.

config PCI_XGENE_MSI
	bool "X-Gene v1 PCIe MSI feature"
	depends on PCI_XGENE
	depends on PCI_MSI_IRQ_DOMAIN
	default y
	help
	  Say Y here if you want PCIe MSI support for the APM X-Gene v1 SoC.
	  This MSI driver supports 5 PCIe ports on the APM X-Gene v1 SoC.

config PCI_V3_SEMI
	bool "V3 Semiconductor PCI controller"
	depends on OF
	depends on ARM || COMPILE_TEST
	default ARCH_INTEGRATOR_AP

config PCI_VERSATILE
	bool "ARM Versatile PB PCI controller"
	depends on ARCH_VERSATILE || COMPILE_TEST

config PCIE_IPROC
	tristate
	help
	  This enables the iProc PCIe core controller support for Broadcom's
	  iProc family of SoCs. An appropriate bus interface driver needs
	  to be enabled to select this.

config PCIE_IPROC_PLATFORM
	tristate "Broadcom iProc PCIe platform bus driver"
	depends on ARCH_BCM_IPROC || (ARM && COMPILE_TEST)
	depends on OF
	select PCIE_IPROC
	default ARCH_BCM_IPROC
	help
	  Say Y here if you want to use the Broadcom iProc PCIe controller
	  through the generic platform bus interface

config PCIE_IPROC_BCMA
	tristate "Broadcom iProc PCIe BCMA bus driver"
	depends on ARM && (ARCH_BCM_IPROC || COMPILE_TEST)
	select PCIE_IPROC
	select BCMA
	default ARCH_BCM_5301X
	help
	  Say Y here if you want to use the Broadcom iProc PCIe controller
	  through the BCMA bus interface

config PCIE_IPROC_MSI
	bool "Broadcom iProc PCIe MSI support"
	depends on PCIE_IPROC_PLATFORM || PCIE_IPROC_BCMA
	depends on PCI_MSI_IRQ_DOMAIN
	default ARCH_BCM_IPROC
	help
	  Say Y here if you want to enable MSI support for Broadcom's iProc
	  PCIe controller

config PCIE_ALTERA
	tristate "Altera PCIe controller"
	depends on ARM || NIOS2 || ARM64 || COMPILE_TEST
	help
	  Say Y here if you want to enable PCIe controller support on Altera
	  FPGA.

config PCIE_ALTERA_MSI
	tristate "Altera PCIe MSI feature"
	depends on PCIE_ALTERA
	depends on PCI_MSI_IRQ_DOMAIN
	help
	  Say Y here if you want PCIe MSI support for the Altera FPGA.
	  This MSI driver supports Altera MSI to GIC controller IP.

config PCI_HOST_THUNDER_PEM
	bool "Cavium Thunder PCIe controller to off-chip devices"
	depends on ARM64 || COMPILE_TEST
	depends on OF || (ACPI && PCI_QUIRKS)
	select PCI_HOST_COMMON
	help
	  Say Y here if you want PCIe support for CN88XX Cavium Thunder SoCs.

config PCI_HOST_THUNDER_ECAM
	bool "Cavium Thunder ECAM controller to on-chip devices on pass-1.x silicon"
	depends on ARM64 || COMPILE_TEST
	depends on OF || (ACPI && PCI_QUIRKS)
	select PCI_HOST_COMMON
	help
	  Say Y here if you want ECAM support for CN88XX-Pass-1.x Cavium Thunder SoCs.

config PCIE_ROCKCHIP
	bool
	depends on PCI

config PCIE_ROCKCHIP_HOST
	tristate "Rockchip PCIe host controller"
	depends on ARCH_ROCKCHIP || COMPILE_TEST
	depends on OF
	depends on PCI_MSI_IRQ_DOMAIN
	select MFD_SYSCON
	select PCIE_ROCKCHIP
	help
	  Say Y here if you want internal PCI support on Rockchip SoC.
	  There is 1 internal PCIe port available to support GEN2 with
	  4 slots.

config PCIE_ROCKCHIP_EP
	bool "Rockchip PCIe endpoint controller"
	depends on ARCH_ROCKCHIP || COMPILE_TEST
	depends on OF
	depends on PCI_ENDPOINT
	select MFD_SYSCON
	select PCIE_ROCKCHIP
	help
	  Say Y here if you want to support Rockchip PCIe controller in
	  endpoint mode on Rockchip SoC. There is 1 internal PCIe port
	  available to support GEN2 with 4 slots.

config PCIE_MEDIATEK
	tristate "MediaTek PCIe controller"
	depends on ARCH_MEDIATEK || COMPILE_TEST
	depends on OF
	depends on PCI_MSI_IRQ_DOMAIN
	help
	  Say Y here if you want to enable PCIe controller support on
	  MediaTek SoCs.

config PCIE_MEDIATEK_GEN3
	tristate "MediaTek Gen3 PCIe controller"
	depends on ARCH_MEDIATEK || COMPILE_TEST
	depends on PCI_MSI_IRQ_DOMAIN
	help
	  Adds support for PCIe Gen3 MAC controller for MediaTek SoCs.
	  This PCIe controller is compatible with Gen3, Gen2 and Gen1 speed,
	  and support up to 256 MSI interrupt numbers for
	  multi-function devices.

	  Say Y here if you want to enable Gen3 PCIe controller support on
	  MediaTek SoCs.

config VMD
	depends on PCI_MSI && X86_64 && SRCU && !UML
	tristate "Intel Volume Management Device Driver"
	help
	  Adds support for the Intel Volume Management Device (VMD). VMD is a
	  secondary PCI host bridge that allows PCI Express root ports,
	  and devices attached to them, to be removed from the default
	  PCI domain and placed within the VMD domain. This provides
	  more bus resources than are otherwise possible with a
	  single domain. If you know your system provides one of these and
	  has devices attached to it, say Y; if you are not sure, say N.

	  To compile this driver as a module, choose M here: the
	  module will be called vmd.

config PCIE_BRCMSTB
	tristate "Broadcom Brcmstb PCIe host controller"
	depends on ARCH_BRCMSTB || ARCH_BCM2835 || ARCH_BCM4908 || \
		   BMIPS_GENERIC || COMPILE_TEST
	depends on OF
	depends on PCI_MSI_IRQ_DOMAIN
	default ARCH_BRCMSTB
	help
	  Say Y here to enable PCIe host controller support for
	  Broadcom STB based SoCs, like the Raspberry Pi 4.

config PCI_HYPERV_INTERFACE
	tristate "Hyper-V PCI Interface"
	depends on X86 && HYPERV && PCI_MSI && PCI_MSI_IRQ_DOMAIN && X86_64
	help
	  The Hyper-V PCI Interface is a helper driver allows other drivers to
	  have a common interface with the Hyper-V PCI frontend driver.

config PCI_LOONGSON
	bool "LOONGSON PCI Controller"
	depends on MACH_LOONGSON64 || COMPILE_TEST
	depends on OF
	depends on PCI_QUIRKS
	default MACH_LOONGSON64
	help
	  Say Y here if you want to enable PCI controller support on
	  Loongson systems.

config PCIE_MICROCHIP_HOST
	bool "Microchip AXI PCIe host bridge support"
	depends on PCI_MSI && OF
	select PCI_MSI_IRQ_DOMAIN
	select GENERIC_MSI_IRQ_DOMAIN
	select PCI_HOST_COMMON
	help
	  Say Y here if you want kernel to support the Microchip AXI PCIe
	  Host Bridge driver.

config PCIE_HISI_ERR
	depends on ACPI_APEI_GHES && (ARM64 || COMPILE_TEST)
	bool "HiSilicon HIP PCIe controller error handling driver"
	help
	  Say Y here if you want error handling support
	  for the PCIe controller's errors on HiSilicon HIP SoCs

config PCIE_APPLE_MSI_DOORBELL_ADDR
	hex
	default 0xfffff000
	depends on PCIE_APPLE

config PCIE_APPLE
	tristate "Apple PCIe controller"
	depends on ARCH_APPLE || COMPILE_TEST
	depends on OF
	depends on PCI_MSI_IRQ_DOMAIN
	select PCI_HOST_COMMON
	help
	  Say Y here if you want to enable PCIe controller support on Apple
	  system-on-chips, like the Apple M1. This is required for the USB
	  type-A ports, Ethernet, Wi-Fi, and Bluetooth.

	  If unsure, say Y if you have an Apple Silicon system.

config PCIE_MT7621
<<<<<<< HEAD
	tristate "MediaTek MT7621 PCIe Controller"
	depends on (RALINK && SOC_MT7621) || (MIPS && COMPILE_TEST)
=======
	bool "MediaTek MT7621 PCIe Controller"
	depends on SOC_MT7621 || (MIPS && COMPILE_TEST)
>>>>>>> 33a5c279
	select PHY_MT7621_PCI
	default SOC_MT7621
	help
	  This selects a driver for the MediaTek MT7621 PCIe Controller.

source "drivers/pci/controller/dwc/Kconfig"
source "drivers/pci/controller/mobiveil/Kconfig"
source "drivers/pci/controller/cadence/Kconfig"
endmenu<|MERGE_RESOLUTION|>--- conflicted
+++ resolved
@@ -332,13 +332,8 @@
 	  If unsure, say Y if you have an Apple Silicon system.
 
 config PCIE_MT7621
-<<<<<<< HEAD
-	tristate "MediaTek MT7621 PCIe Controller"
-	depends on (RALINK && SOC_MT7621) || (MIPS && COMPILE_TEST)
-=======
 	bool "MediaTek MT7621 PCIe Controller"
 	depends on SOC_MT7621 || (MIPS && COMPILE_TEST)
->>>>>>> 33a5c279
 	select PHY_MT7621_PCI
 	default SOC_MT7621
 	help
