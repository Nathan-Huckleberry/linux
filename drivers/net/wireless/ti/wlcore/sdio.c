--- conflicted
+++ resolved
@@ -235,15 +235,10 @@
 	pdev_data->if_ops = &sdio_ops;
 
 	glue = kzalloc(sizeof(*glue), GFP_KERNEL);
-<<<<<<< HEAD
-	if (!glue)
-		goto out;
-=======
 	if (!glue) {
 		dev_err(&func->dev, "can't allocate glue\n");
 		goto out_free_pdev_data;
 	}
->>>>>>> 9e97d14b
 
 	glue->dev = &func->dev;
 
