--- conflicted
+++ resolved
@@ -51,8 +51,6 @@
 
 	  If you choose to build a module, it'll be called wl12xx_sdio.
 	  Say N if unsure.
-<<<<<<< HEAD
-=======
 
 config WL12XX_SDIO_TEST
 	tristate "TI wl12xx SDIO testing support"
@@ -63,7 +61,6 @@
 	  TI wl12xx chipsets.  You probably don't want this unless you are
 	  testing a new hardware platform.  Select this if you want to test the
 	  SDIO bus which is connected to the wl12xx chip.
->>>>>>> 3d986b25
 
 config WL12XX_PLATFORM_DATA
 	bool
