--- conflicted
+++ resolved
@@ -934,11 +934,7 @@
 
 static inline bool myri10ge_ss_lock_napi(struct myri10ge_slice_state *ss)
 {
-<<<<<<< HEAD
-	int rc = true;
-=======
 	bool rc = true;
->>>>>>> d8ec26d7
 	spin_lock(&ss->lock);
 	if ((ss->state & SLICE_LOCKED)) {
 		WARN_ON((ss->state & SLICE_STATE_NAPI));
@@ -961,11 +957,7 @@
 
 static inline bool myri10ge_ss_lock_poll(struct myri10ge_slice_state *ss)
 {
-<<<<<<< HEAD
-	int rc = true;
-=======
 	bool rc = true;
->>>>>>> d8ec26d7
 	spin_lock_bh(&ss->lock);
 	if ((ss->state & SLICE_LOCKED)) {
 		ss->state |= SLICE_STATE_POLL_YIELD;
