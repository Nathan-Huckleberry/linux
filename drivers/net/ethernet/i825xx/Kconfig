--- conflicted
+++ resolved
@@ -5,13 +5,7 @@
 config NET_VENDOR_I825XX
 	bool "Intel (82586/82593/82596) devices"
 	default y
-<<<<<<< HEAD
-	depends on NET_VENDOR_INTEL && (ISA || ISA_DMA_API || ARM || \
-		   ARCH_ACORN || SNI_RM || SUN3 || \
-		   GSC || BVME6000 || MVME16x || EXPERIMENTAL)
-=======
 	depends on NET_VENDOR_INTEL
->>>>>>> 74fef7a8
 	---help---
 	  If you have a network (Ethernet) card belonging to this class, say Y
 	  and read the Ethernet-HOWTO, available from
@@ -24,32 +18,6 @@
 
 if NET_VENDOR_I825XX
 
-<<<<<<< HEAD
-=======
-config ELPLUS
-	tristate "3c505 \"EtherLink Plus\" support"
-	depends on ISA && ISA_DMA_API
-	---help---
-	  Information about this network (Ethernet) card can be found in
-	  <file:Documentation/networking/3c505.txt>.  If you have a card of
-	  this type, say Y and read the Ethernet-HOWTO, available from
-	  <http://www.tldp.org/docs.html#howto>.
-
-	  To compile this driver as a module, choose M here. The module
-	  will be called 3c505.
-
-config EL16
-	tristate "3c507 \"EtherLink 16\" support"
-	depends on ISA
-	---help---
-	  If you have a network (Ethernet) card of this type, say Y and read
-	  the Ethernet-HOWTO, available from
-	  <http://www.tldp.org/docs.html#howto>.
-
-	  To compile this driver as a module, choose M here. The module
-	  will be called 3c507.
-
->>>>>>> 74fef7a8
 config ARM_ETHER1
 	tristate "Acorn Ether1 support"
 	depends on ARM && ARCH_ACORN
@@ -98,17 +66,4 @@
 	  that this driver does not support 82586-based adapters on additional
 	  VME boards.
 
-<<<<<<< HEAD
-=======
-config ZNET
-	tristate "Zenith Z-Note support"
-	depends on ISA_DMA_API && X86
-	---help---
-	  The Zenith Z-Note notebook computer has a built-in network
-	  (Ethernet) card, and this is the Linux driver for it. Note that the
-	  IBM Thinkpad 300 is compatible with the Z-Note and is also supported
-	  by this driver. Read the Ethernet-HOWTO, available from
-	  <http://www.tldp.org/docs.html#howto>.
-
->>>>>>> 74fef7a8
 endif # NET_VENDOR_I825XX