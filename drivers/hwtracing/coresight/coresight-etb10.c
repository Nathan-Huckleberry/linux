// SPDX-License-Identifier: GPL-2.0
/*
 * Copyright (c) 2011-2012, The Linux Foundation. All rights reserved.
 *
 * Description: CoreSight Embedded Trace Buffer driver
 */

#include <linux/atomic.h>
#include <linux/kernel.h>
#include <linux/init.h>
#include <linux/types.h>
#include <linux/device.h>
#include <linux/io.h>
#include <linux/err.h>
#include <linux/fs.h>
#include <linux/miscdevice.h>
#include <linux/uaccess.h>
#include <linux/slab.h>
#include <linux/spinlock.h>
#include <linux/pm_runtime.h>
#include <linux/seq_file.h>
#include <linux/coresight.h>
#include <linux/amba/bus.h>
#include <linux/clk.h>
#include <linux/circ_buf.h>
#include <linux/mm.h>
#include <linux/perf_event.h>


#include "coresight-priv.h"
#include "coresight-etm-perf.h"

#define ETB_RAM_DEPTH_REG	0x004
#define ETB_STATUS_REG		0x00c
#define ETB_RAM_READ_DATA_REG	0x010
#define ETB_RAM_READ_POINTER	0x014
#define ETB_RAM_WRITE_POINTER	0x018
#define ETB_TRG			0x01c
#define ETB_CTL_REG		0x020
#define ETB_RWD_REG		0x024
#define ETB_FFSR		0x300
#define ETB_FFCR		0x304
#define ETB_ITMISCOP0		0xee0
#define ETB_ITTRFLINACK		0xee4
#define ETB_ITTRFLIN		0xee8
#define ETB_ITATBDATA0		0xeeC
#define ETB_ITATBCTR2		0xef0
#define ETB_ITATBCTR1		0xef4
#define ETB_ITATBCTR0		0xef8

/* register description */
/* STS - 0x00C */
#define ETB_STATUS_RAM_FULL	BIT(0)
/* CTL - 0x020 */
#define ETB_CTL_CAPT_EN		BIT(0)
/* FFCR - 0x304 */
#define ETB_FFCR_EN_FTC		BIT(0)
#define ETB_FFCR_FON_MAN	BIT(6)
#define ETB_FFCR_STOP_FI	BIT(12)
#define ETB_FFCR_STOP_TRIGGER	BIT(13)

#define ETB_FFCR_BIT		6
#define ETB_FFSR_BIT		1
#define ETB_FRAME_SIZE_WORDS	4

/**
 * struct etb_drvdata - specifics associated to an ETB component
 * @base:	memory mapped base address for this component.
 * @dev:	the device entity associated to this component.
 * @atclk:	optional clock for the core parts of the ETB.
 * @csdev:	component vitals needed by the framework.
 * @miscdev:	specifics to handle "/dev/xyz.etb" entry.
 * @spinlock:	only one at a time pls.
 * @reading:	synchronise user space access to etb buffer.
 * @pid:	Process ID of the process being monitored by the session
 *		that is using this component.
 * @buf:	area of memory where ETB buffer content gets sent.
 * @mode:	this ETB is being used.
 * @buffer_depth: size of @buf.
 * @trigger_cntr: amount of words to store after a trigger.
 */
struct etb_drvdata {
	void __iomem		*base;
	struct device		*dev;
	struct clk		*atclk;
	struct coresight_device	*csdev;
	struct miscdevice	miscdev;
	spinlock_t		spinlock;
	local_t			reading;
	pid_t			pid;
	u8			*buf;
	u32			mode;
	u32			buffer_depth;
	u32			trigger_cntr;
};

static int etb_set_buffer(struct coresight_device *csdev,
			  struct perf_output_handle *handle);

static inline unsigned int etb_get_buffer_depth(struct etb_drvdata *drvdata)
{
	return readl_relaxed(drvdata->base + ETB_RAM_DEPTH_REG);
}

static void __etb_enable_hw(struct etb_drvdata *drvdata)
{
	int i;
	u32 depth;

	CS_UNLOCK(drvdata->base);

	depth = drvdata->buffer_depth;
	/* reset write RAM pointer address */
	writel_relaxed(0x0, drvdata->base + ETB_RAM_WRITE_POINTER);
	/* clear entire RAM buffer */
	for (i = 0; i < depth; i++)
		writel_relaxed(0x0, drvdata->base + ETB_RWD_REG);

	/* reset write RAM pointer address */
	writel_relaxed(0x0, drvdata->base + ETB_RAM_WRITE_POINTER);
	/* reset read RAM pointer address */
	writel_relaxed(0x0, drvdata->base + ETB_RAM_READ_POINTER);

	writel_relaxed(drvdata->trigger_cntr, drvdata->base + ETB_TRG);
	writel_relaxed(ETB_FFCR_EN_FTC | ETB_FFCR_STOP_TRIGGER,
		       drvdata->base + ETB_FFCR);
	/* ETB trace capture enable */
	writel_relaxed(ETB_CTL_CAPT_EN, drvdata->base + ETB_CTL_REG);

	CS_LOCK(drvdata->base);
}

static int etb_enable_hw(struct etb_drvdata *drvdata)
{
	int rc = coresight_claim_device(drvdata->base);

	if (rc)
		return rc;

	__etb_enable_hw(drvdata);
	return 0;
}

static int etb_enable_sysfs(struct coresight_device *csdev)
{
	int ret = 0;
	unsigned long flags;
	struct etb_drvdata *drvdata = dev_get_drvdata(csdev->dev.parent);

	spin_lock_irqsave(&drvdata->spinlock, flags);

	/* Don't messup with perf sessions. */
	if (drvdata->mode == CS_MODE_PERF) {
		ret = -EBUSY;
		goto out;
	}

	if (drvdata->mode == CS_MODE_DISABLED) {
		ret = etb_enable_hw(drvdata);
		if (ret)
			goto out;

		drvdata->mode = CS_MODE_SYSFS;
	}

	atomic_inc(csdev->refcnt);
out:
	spin_unlock_irqrestore(&drvdata->spinlock, flags);
	return ret;
}

static int etb_enable_perf(struct coresight_device *csdev, void *data)
{
	int ret = 0;
	pid_t pid;
	unsigned long flags;
	struct etb_drvdata *drvdata = dev_get_drvdata(csdev->dev.parent);
	struct perf_output_handle *handle = data;

	spin_lock_irqsave(&drvdata->spinlock, flags);

	/* No need to continue if the component is already in used by sysFS. */
	if (drvdata->mode == CS_MODE_SYSFS) {
		ret = -EBUSY;
		goto out;
	}

	/* Get a handle on the pid of the process to monitor */
	pid = task_pid_nr(handle->event->owner);

	if (drvdata->pid != -1 && drvdata->pid != pid) {
		ret = -EBUSY;
		goto out;
	}

	/*
	 * No HW configuration is needed if the sink is already in
	 * use for this session.
	 */
	if (drvdata->pid == pid) {
		atomic_inc(csdev->refcnt);
		goto out;
	}

	/*
	 * We don't have an internal state to clean up if we fail to setup
	 * the perf buffer. So we can perform the step before we turn the
	 * ETB on and leave without cleaning up.
	 */
	ret = etb_set_buffer(csdev, handle);
	if (ret)
		goto out;

	ret = etb_enable_hw(drvdata);
	if (!ret) {
		/* Associate with monitored process. */
		drvdata->pid = pid;
		drvdata->mode = CS_MODE_PERF;
		atomic_inc(csdev->refcnt);
	}

out:
	spin_unlock_irqrestore(&drvdata->spinlock, flags);
	return ret;
}

static int etb_enable(struct coresight_device *csdev, u32 mode, void *data)
{
	int ret;
	struct etb_drvdata *drvdata = dev_get_drvdata(csdev->dev.parent);

	switch (mode) {
	case CS_MODE_SYSFS:
		ret = etb_enable_sysfs(csdev);
		break;
	case CS_MODE_PERF:
		ret = etb_enable_perf(csdev, data);
		break;
	default:
		ret = -EINVAL;
		break;
	}

	if (ret)
		return ret;

	dev_dbg(drvdata->dev, "ETB enabled\n");
	return 0;
}

static void __etb_disable_hw(struct etb_drvdata *drvdata)
{
	u32 ffcr;

	CS_UNLOCK(drvdata->base);

	ffcr = readl_relaxed(drvdata->base + ETB_FFCR);
	/* stop formatter when a stop has completed */
	ffcr |= ETB_FFCR_STOP_FI;
	writel_relaxed(ffcr, drvdata->base + ETB_FFCR);
	/* manually generate a flush of the system */
	ffcr |= ETB_FFCR_FON_MAN;
	writel_relaxed(ffcr, drvdata->base + ETB_FFCR);

	if (coresight_timeout(drvdata->base, ETB_FFCR, ETB_FFCR_BIT, 0)) {
		dev_err(drvdata->dev,
		"timeout while waiting for completion of Manual Flush\n");
	}

	/* disable trace capture */
	writel_relaxed(0x0, drvdata->base + ETB_CTL_REG);

	if (coresight_timeout(drvdata->base, ETB_FFSR, ETB_FFSR_BIT, 1)) {
		dev_err(drvdata->dev,
			"timeout while waiting for Formatter to Stop\n");
	}

	CS_LOCK(drvdata->base);
}

static void etb_dump_hw(struct etb_drvdata *drvdata)
{
	bool lost = false;
	int i;
	u8 *buf_ptr;
	u32 read_data, depth;
	u32 read_ptr, write_ptr;
	u32 frame_off, frame_endoff;

	CS_UNLOCK(drvdata->base);

	read_ptr = readl_relaxed(drvdata->base + ETB_RAM_READ_POINTER);
	write_ptr = readl_relaxed(drvdata->base + ETB_RAM_WRITE_POINTER);

	frame_off = write_ptr % ETB_FRAME_SIZE_WORDS;
	frame_endoff = ETB_FRAME_SIZE_WORDS - frame_off;
	if (frame_off) {
		dev_err(drvdata->dev,
			"write_ptr: %lu not aligned to formatter frame size\n",
			(unsigned long)write_ptr);
		dev_err(drvdata->dev, "frameoff: %lu, frame_endoff: %lu\n",
			(unsigned long)frame_off, (unsigned long)frame_endoff);
		write_ptr += frame_endoff;
	}

	if ((readl_relaxed(drvdata->base + ETB_STATUS_REG)
		      & ETB_STATUS_RAM_FULL) == 0) {
		writel_relaxed(0x0, drvdata->base + ETB_RAM_READ_POINTER);
	} else {
		writel_relaxed(write_ptr, drvdata->base + ETB_RAM_READ_POINTER);
		lost = true;
	}

	depth = drvdata->buffer_depth;
	buf_ptr = drvdata->buf;
	for (i = 0; i < depth; i++) {
		read_data = readl_relaxed(drvdata->base +
					  ETB_RAM_READ_DATA_REG);
		*(u32 *)buf_ptr = read_data;
		buf_ptr += 4;
	}

	if (lost)
		coresight_insert_barrier_packet(drvdata->buf);

	if (frame_off) {
		buf_ptr -= (frame_endoff * 4);
		for (i = 0; i < frame_endoff; i++) {
			*buf_ptr++ = 0x0;
			*buf_ptr++ = 0x0;
			*buf_ptr++ = 0x0;
			*buf_ptr++ = 0x0;
		}
	}

	writel_relaxed(read_ptr, drvdata->base + ETB_RAM_READ_POINTER);

	CS_LOCK(drvdata->base);
}

static void etb_disable_hw(struct etb_drvdata *drvdata)
{
	__etb_disable_hw(drvdata);
	etb_dump_hw(drvdata);
	coresight_disclaim_device(drvdata->base);
}

<<<<<<< HEAD
static void etb_disable(struct coresight_device *csdev)
=======
static int etb_disable(struct coresight_device *csdev)
>>>>>>> 0ecfebd2
{
	struct etb_drvdata *drvdata = dev_get_drvdata(csdev->dev.parent);
	unsigned long flags;

	spin_lock_irqsave(&drvdata->spinlock, flags);

<<<<<<< HEAD
	/* Disable the ETB only if it needs to */
	if (drvdata->mode != CS_MODE_DISABLED) {
		etb_disable_hw(drvdata);
		drvdata->mode = CS_MODE_DISABLED;
=======
	if (atomic_dec_return(csdev->refcnt)) {
		spin_unlock_irqrestore(&drvdata->spinlock, flags);
		return -EBUSY;
>>>>>>> 0ecfebd2
	}

	/* Complain if we (somehow) got out of sync */
	WARN_ON_ONCE(drvdata->mode == CS_MODE_DISABLED);
	etb_disable_hw(drvdata);
	/* Dissociate from monitored process. */
	drvdata->pid = -1;
	drvdata->mode = CS_MODE_DISABLED;
	spin_unlock_irqrestore(&drvdata->spinlock, flags);

	dev_dbg(drvdata->dev, "ETB disabled\n");
	return 0;
}

static void *etb_alloc_buffer(struct coresight_device *csdev,
			      struct perf_event *event, void **pages,
			      int nr_pages, bool overwrite)
{
	int node, cpu = event->cpu;
	struct cs_buffers *buf;

	if (cpu == -1)
		cpu = smp_processor_id();
	node = cpu_to_node(cpu);

	buf = kzalloc_node(sizeof(struct cs_buffers), GFP_KERNEL, node);
	if (!buf)
		return NULL;

	buf->snapshot = overwrite;
	buf->nr_pages = nr_pages;
	buf->data_pages = pages;

	return buf;
}

static void etb_free_buffer(void *config)
{
	struct cs_buffers *buf = config;

	kfree(buf);
}

static int etb_set_buffer(struct coresight_device *csdev,
			  struct perf_output_handle *handle)
{
	int ret = 0;
	unsigned long head;
	struct cs_buffers *buf = etm_perf_sink_config(handle);

	if (!buf)
		return -EINVAL;

	/* wrap head around to the amount of space we have */
	head = handle->head & ((buf->nr_pages << PAGE_SHIFT) - 1);

	/* find the page to write to */
	buf->cur = head / PAGE_SIZE;

	/* and offset within that page */
	buf->offset = head % PAGE_SIZE;

	local_set(&buf->data_size, 0);

	return ret;
}

static unsigned long etb_update_buffer(struct coresight_device *csdev,
			      struct perf_output_handle *handle,
			      void *sink_config)
{
	bool lost = false;
	int i, cur;
	u8 *buf_ptr;
	const u32 *barrier;
	u32 read_ptr, write_ptr, capacity;
	u32 status, read_data;
	unsigned long offset, to_read = 0, flags;
	struct cs_buffers *buf = sink_config;
	struct etb_drvdata *drvdata = dev_get_drvdata(csdev->dev.parent);

	if (!buf)
		return 0;

	capacity = drvdata->buffer_depth * ETB_FRAME_SIZE_WORDS;

<<<<<<< HEAD
=======
	spin_lock_irqsave(&drvdata->spinlock, flags);

	/* Don't do anything if another tracer is using this sink */
	if (atomic_read(csdev->refcnt) != 1)
		goto out;

>>>>>>> 0ecfebd2
	__etb_disable_hw(drvdata);
	CS_UNLOCK(drvdata->base);

	/* unit is in words, not bytes */
	read_ptr = readl_relaxed(drvdata->base + ETB_RAM_READ_POINTER);
	write_ptr = readl_relaxed(drvdata->base + ETB_RAM_WRITE_POINTER);

	/*
	 * Entries should be aligned to the frame size.  If they are not
	 * go back to the last alignment point to give decoding tools a
	 * chance to fix things.
	 */
	if (write_ptr % ETB_FRAME_SIZE_WORDS) {
		dev_err(drvdata->dev,
			"write_ptr: %lu not aligned to formatter frame size\n",
			(unsigned long)write_ptr);

		write_ptr &= ~(ETB_FRAME_SIZE_WORDS - 1);
		lost = true;
	}

	/*
	 * Get a hold of the status register and see if a wrap around
	 * has occurred.  If so adjust things accordingly.  Otherwise
	 * start at the beginning and go until the write pointer has
	 * been reached.
	 */
	status = readl_relaxed(drvdata->base + ETB_STATUS_REG);
	if (status & ETB_STATUS_RAM_FULL) {
		lost = true;
		to_read = capacity;
		read_ptr = write_ptr;
	} else {
		to_read = CIRC_CNT(write_ptr, read_ptr, drvdata->buffer_depth);
		to_read *= ETB_FRAME_SIZE_WORDS;
	}

	/*
	 * Make sure we don't overwrite data that hasn't been consumed yet.
	 * It is entirely possible that the HW buffer has more data than the
	 * ring buffer can currently handle.  If so adjust the start address
	 * to take only the last traces.
	 *
	 * In snapshot mode we are looking to get the latest traces only and as
	 * such, we don't care about not overwriting data that hasn't been
	 * processed by user space.
	 */
	if (!buf->snapshot && to_read > handle->size) {
		u32 mask = ~(ETB_FRAME_SIZE_WORDS - 1);

		/* The new read pointer must be frame size aligned */
		to_read = handle->size & mask;
		/*
		 * Move the RAM read pointer up, keeping in mind that
		 * everything is in frame size units.
		 */
		read_ptr = (write_ptr + drvdata->buffer_depth) -
					to_read / ETB_FRAME_SIZE_WORDS;
		/* Wrap around if need be*/
		if (read_ptr > (drvdata->buffer_depth - 1))
			read_ptr -= drvdata->buffer_depth;
		/* let the decoder know we've skipped ahead */
		lost = true;
	}

	if (lost)
		perf_aux_output_flag(handle, PERF_AUX_FLAG_TRUNCATED);

	/* finally tell HW where we want to start reading from */
	writel_relaxed(read_ptr, drvdata->base + ETB_RAM_READ_POINTER);

	cur = buf->cur;
	offset = buf->offset;
	barrier = barrier_pkt;

	for (i = 0; i < to_read; i += 4) {
		buf_ptr = buf->data_pages[cur] + offset;
		read_data = readl_relaxed(drvdata->base +
					  ETB_RAM_READ_DATA_REG);
		if (lost && i < CORESIGHT_BARRIER_PKT_SIZE) {
			read_data = *barrier;
			barrier++;
		}

		*(u32 *)buf_ptr = read_data;
		buf_ptr += 4;

		offset += 4;
		if (offset >= PAGE_SIZE) {
			offset = 0;
			cur++;
			/* wrap around at the end of the buffer */
			cur &= buf->nr_pages - 1;
		}
	}

	/* reset ETB buffer for next run */
	writel_relaxed(0x0, drvdata->base + ETB_RAM_READ_POINTER);
	writel_relaxed(0x0, drvdata->base + ETB_RAM_WRITE_POINTER);

	/*
	 * In snapshot mode we have to update the handle->head to point
	 * to the new location.
	 */
	if (buf->snapshot) {
		handle->head = (cur * PAGE_SIZE) + offset;
		to_read = buf->nr_pages << PAGE_SHIFT;
	}
	__etb_enable_hw(drvdata);
	CS_LOCK(drvdata->base);
out:
	spin_unlock_irqrestore(&drvdata->spinlock, flags);

	return to_read;
}

static const struct coresight_ops_sink etb_sink_ops = {
	.enable		= etb_enable,
	.disable	= etb_disable,
	.alloc_buffer	= etb_alloc_buffer,
	.free_buffer	= etb_free_buffer,
	.update_buffer	= etb_update_buffer,
};

static const struct coresight_ops etb_cs_ops = {
	.sink_ops	= &etb_sink_ops,
};

static void etb_dump(struct etb_drvdata *drvdata)
{
	unsigned long flags;

	spin_lock_irqsave(&drvdata->spinlock, flags);
	if (drvdata->mode == CS_MODE_SYSFS) {
		__etb_disable_hw(drvdata);
		etb_dump_hw(drvdata);
		__etb_enable_hw(drvdata);
	}
	spin_unlock_irqrestore(&drvdata->spinlock, flags);

	dev_dbg(drvdata->dev, "ETB dumped\n");
}

static int etb_open(struct inode *inode, struct file *file)
{
	struct etb_drvdata *drvdata = container_of(file->private_data,
						   struct etb_drvdata, miscdev);

	if (local_cmpxchg(&drvdata->reading, 0, 1))
		return -EBUSY;

	dev_dbg(drvdata->dev, "%s: successfully opened\n", __func__);
	return 0;
}

static ssize_t etb_read(struct file *file, char __user *data,
				size_t len, loff_t *ppos)
{
	u32 depth;
	struct etb_drvdata *drvdata = container_of(file->private_data,
						   struct etb_drvdata, miscdev);

	etb_dump(drvdata);

	depth = drvdata->buffer_depth;
	if (*ppos + len > depth * 4)
		len = depth * 4 - *ppos;

	if (copy_to_user(data, drvdata->buf + *ppos, len)) {
		dev_dbg(drvdata->dev, "%s: copy_to_user failed\n", __func__);
		return -EFAULT;
	}

	*ppos += len;

	dev_dbg(drvdata->dev, "%s: %zu bytes copied, %d bytes left\n",
		__func__, len, (int)(depth * 4 - *ppos));
	return len;
}

static int etb_release(struct inode *inode, struct file *file)
{
	struct etb_drvdata *drvdata = container_of(file->private_data,
						   struct etb_drvdata, miscdev);
	local_set(&drvdata->reading, 0);

	dev_dbg(drvdata->dev, "%s: released\n", __func__);
	return 0;
}

static const struct file_operations etb_fops = {
	.owner		= THIS_MODULE,
	.open		= etb_open,
	.read		= etb_read,
	.release	= etb_release,
	.llseek		= no_llseek,
};

#define coresight_etb10_reg(name, offset)		\
	coresight_simple_reg32(struct etb_drvdata, name, offset)

coresight_etb10_reg(rdp, ETB_RAM_DEPTH_REG);
coresight_etb10_reg(sts, ETB_STATUS_REG);
coresight_etb10_reg(rrp, ETB_RAM_READ_POINTER);
coresight_etb10_reg(rwp, ETB_RAM_WRITE_POINTER);
coresight_etb10_reg(trg, ETB_TRG);
coresight_etb10_reg(ctl, ETB_CTL_REG);
coresight_etb10_reg(ffsr, ETB_FFSR);
coresight_etb10_reg(ffcr, ETB_FFCR);

static struct attribute *coresight_etb_mgmt_attrs[] = {
	&dev_attr_rdp.attr,
	&dev_attr_sts.attr,
	&dev_attr_rrp.attr,
	&dev_attr_rwp.attr,
	&dev_attr_trg.attr,
	&dev_attr_ctl.attr,
	&dev_attr_ffsr.attr,
	&dev_attr_ffcr.attr,
	NULL,
};

static ssize_t trigger_cntr_show(struct device *dev,
			    struct device_attribute *attr, char *buf)
{
	struct etb_drvdata *drvdata = dev_get_drvdata(dev->parent);
	unsigned long val = drvdata->trigger_cntr;

	return sprintf(buf, "%#lx\n", val);
}

static ssize_t trigger_cntr_store(struct device *dev,
			     struct device_attribute *attr,
			     const char *buf, size_t size)
{
	int ret;
	unsigned long val;
	struct etb_drvdata *drvdata = dev_get_drvdata(dev->parent);

	ret = kstrtoul(buf, 16, &val);
	if (ret)
		return ret;

	drvdata->trigger_cntr = val;
	return size;
}
static DEVICE_ATTR_RW(trigger_cntr);

static struct attribute *coresight_etb_attrs[] = {
	&dev_attr_trigger_cntr.attr,
	NULL,
};

static const struct attribute_group coresight_etb_group = {
	.attrs = coresight_etb_attrs,
};

static const struct attribute_group coresight_etb_mgmt_group = {
	.attrs = coresight_etb_mgmt_attrs,
	.name = "mgmt",
};

const struct attribute_group *coresight_etb_groups[] = {
	&coresight_etb_group,
	&coresight_etb_mgmt_group,
	NULL,
};

static int etb_probe(struct amba_device *adev, const struct amba_id *id)
{
	int ret;
	void __iomem *base;
	struct device *dev = &adev->dev;
	struct coresight_platform_data *pdata = NULL;
	struct etb_drvdata *drvdata;
	struct resource *res = &adev->res;
	struct coresight_desc desc = { 0 };
	struct device_node *np = adev->dev.of_node;

	if (np) {
		pdata = of_get_coresight_platform_data(dev, np);
		if (IS_ERR(pdata))
			return PTR_ERR(pdata);
		adev->dev.platform_data = pdata;
	}

	drvdata = devm_kzalloc(dev, sizeof(*drvdata), GFP_KERNEL);
	if (!drvdata)
		return -ENOMEM;

	drvdata->dev = &adev->dev;
	drvdata->atclk = devm_clk_get(&adev->dev, "atclk"); /* optional */
	if (!IS_ERR(drvdata->atclk)) {
		ret = clk_prepare_enable(drvdata->atclk);
		if (ret)
			return ret;
	}
	dev_set_drvdata(dev, drvdata);

	/* validity for the resource is already checked by the AMBA core */
	base = devm_ioremap_resource(dev, res);
	if (IS_ERR(base))
		return PTR_ERR(base);

	drvdata->base = base;

	spin_lock_init(&drvdata->spinlock);

	drvdata->buffer_depth = etb_get_buffer_depth(drvdata);

	if (drvdata->buffer_depth & 0x80000000)
		return -EINVAL;

	drvdata->buf = devm_kcalloc(dev,
				    drvdata->buffer_depth, 4, GFP_KERNEL);
	if (!drvdata->buf)
		return -ENOMEM;

	/* This device is not associated with a session */
	drvdata->pid = -1;

	desc.type = CORESIGHT_DEV_TYPE_SINK;
	desc.subtype.sink_subtype = CORESIGHT_DEV_SUBTYPE_SINK_BUFFER;
	desc.ops = &etb_cs_ops;
	desc.pdata = pdata;
	desc.dev = dev;
	desc.groups = coresight_etb_groups;
	drvdata->csdev = coresight_register(&desc);
	if (IS_ERR(drvdata->csdev))
		return PTR_ERR(drvdata->csdev);

	drvdata->miscdev.name = pdata->name;
	drvdata->miscdev.minor = MISC_DYNAMIC_MINOR;
	drvdata->miscdev.fops = &etb_fops;
	ret = misc_register(&drvdata->miscdev);
	if (ret)
		goto err_misc_register;

	pm_runtime_put(&adev->dev);
	return 0;

err_misc_register:
	coresight_unregister(drvdata->csdev);
	return ret;
}

#ifdef CONFIG_PM
static int etb_runtime_suspend(struct device *dev)
{
	struct etb_drvdata *drvdata = dev_get_drvdata(dev);

	if (drvdata && !IS_ERR(drvdata->atclk))
		clk_disable_unprepare(drvdata->atclk);

	return 0;
}

static int etb_runtime_resume(struct device *dev)
{
	struct etb_drvdata *drvdata = dev_get_drvdata(dev);

	if (drvdata && !IS_ERR(drvdata->atclk))
		clk_prepare_enable(drvdata->atclk);

	return 0;
}
#endif

static const struct dev_pm_ops etb_dev_pm_ops = {
	SET_RUNTIME_PM_OPS(etb_runtime_suspend, etb_runtime_resume, NULL)
};

static const struct amba_id etb_ids[] = {
	{
		.id	= 0x000bb907,
		.mask	= 0x000fffff,
	},
	{ 0, 0},
};

static struct amba_driver etb_driver = {
	.drv = {
		.name	= "coresight-etb10",
		.owner	= THIS_MODULE,
		.pm	= &etb_dev_pm_ops,
		.suppress_bind_attrs = true,

	},
	.probe		= etb_probe,
	.id_table	= etb_ids,
};
builtin_amba_driver(etb_driver);<|MERGE_RESOLUTION|>--- conflicted
+++ resolved
@@ -345,27 +345,16 @@
 	coresight_disclaim_device(drvdata->base);
 }
 
-<<<<<<< HEAD
-static void etb_disable(struct coresight_device *csdev)
-=======
 static int etb_disable(struct coresight_device *csdev)
->>>>>>> 0ecfebd2
 {
 	struct etb_drvdata *drvdata = dev_get_drvdata(csdev->dev.parent);
 	unsigned long flags;
 
 	spin_lock_irqsave(&drvdata->spinlock, flags);
 
-<<<<<<< HEAD
-	/* Disable the ETB only if it needs to */
-	if (drvdata->mode != CS_MODE_DISABLED) {
-		etb_disable_hw(drvdata);
-		drvdata->mode = CS_MODE_DISABLED;
-=======
 	if (atomic_dec_return(csdev->refcnt)) {
 		spin_unlock_irqrestore(&drvdata->spinlock, flags);
 		return -EBUSY;
->>>>>>> 0ecfebd2
 	}
 
 	/* Complain if we (somehow) got out of sync */
@@ -452,15 +441,12 @@
 
 	capacity = drvdata->buffer_depth * ETB_FRAME_SIZE_WORDS;
 
-<<<<<<< HEAD
-=======
 	spin_lock_irqsave(&drvdata->spinlock, flags);
 
 	/* Don't do anything if another tracer is using this sink */
 	if (atomic_read(csdev->refcnt) != 1)
 		goto out;
 
->>>>>>> 0ecfebd2
 	__etb_disable_hw(drvdata);
 	CS_UNLOCK(drvdata->base);
 
