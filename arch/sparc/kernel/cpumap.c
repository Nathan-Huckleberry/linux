/* cpumap.c: used for optimizing CPU assignment
 *
 * Copyright (C) 2009 Hong H. Pham <hong.pham@windriver.com>
 */

#include <linux/module.h>
#include <linux/slab.h>
#include <linux/kernel.h>
#include <linux/init.h>
#include <linux/cpumask.h>
#include <linux/spinlock.h>
#include <asm/cpudata.h>
#include "cpumap.h"


enum {
	CPUINFO_LVL_ROOT = 0,
	CPUINFO_LVL_NODE,
	CPUINFO_LVL_CORE,
	CPUINFO_LVL_PROC,
	CPUINFO_LVL_MAX,
};

enum {
	ROVER_NO_OP              = 0,
	/* Increment rover every time level is visited */
	ROVER_INC_ON_VISIT       = 1 << 0,
	/* Increment parent's rover every time rover wraps around */
	ROVER_INC_PARENT_ON_LOOP = 1 << 1,
};

struct cpuinfo_node {
	int id;
	int level;
	int num_cpus;    /* Number of CPUs in this hierarchy */
	int parent_index;
	int child_start; /* Array index of the first child node */
	int child_end;   /* Array index of the last child node */
	int rover;       /* Child node iterator */
};

struct cpuinfo_level {
	int start_index; /* Index of first node of a level in a cpuinfo tree */
	int end_index;   /* Index of last node of a level in a cpuinfo tree */
	int num_nodes;   /* Number of nodes in a level in a cpuinfo tree */
};

struct cpuinfo_tree {
	int total_nodes;

	/* Offsets into nodes[] for each level of the tree */
	struct cpuinfo_level level[CPUINFO_LVL_MAX];
	struct cpuinfo_node  nodes[0];
};


static struct cpuinfo_tree *cpuinfo_tree;

static u16 cpu_distribution_map[NR_CPUS];
static DEFINE_SPINLOCK(cpu_map_lock);


/* Niagara optimized cpuinfo tree traversal. */
static const int niagara_iterate_method[] = {
	[CPUINFO_LVL_ROOT] = ROVER_NO_OP,

	/* Strands (or virtual CPUs) within a core may not run concurrently
	 * on the Niagara, as instruction pipeline(s) are shared.  Distribute
	 * work to strands in different cores first for better concurrency.
	 * Go to next NUMA node when all cores are used.
	 */
	[CPUINFO_LVL_NODE] = ROVER_INC_ON_VISIT|ROVER_INC_PARENT_ON_LOOP,

	/* Strands are grouped together by proc_id in cpuinfo_sparc, i.e.
	 * a proc_id represents an instruction pipeline.  Distribute work to
	 * strands in different proc_id groups if the core has multiple
	 * instruction pipelines (e.g. the Niagara 2/2+ has two).
	 */
	[CPUINFO_LVL_CORE] = ROVER_INC_ON_VISIT,

	/* Pick the next strand in the proc_id group. */
	[CPUINFO_LVL_PROC] = ROVER_INC_ON_VISIT,
};

/* Generic cpuinfo tree traversal.  Distribute work round robin across NUMA
 * nodes.
 */
static const int generic_iterate_method[] = {
	[CPUINFO_LVL_ROOT] = ROVER_INC_ON_VISIT,
	[CPUINFO_LVL_NODE] = ROVER_NO_OP,
	[CPUINFO_LVL_CORE] = ROVER_INC_PARENT_ON_LOOP,
	[CPUINFO_LVL_PROC] = ROVER_INC_ON_VISIT|ROVER_INC_PARENT_ON_LOOP,
};


static int cpuinfo_id(int cpu, int level)
{
	int id;

	switch (level) {
	case CPUINFO_LVL_ROOT:
		id = 0;
		break;
	case CPUINFO_LVL_NODE:
		id = cpu_to_node(cpu);
		break;
	case CPUINFO_LVL_CORE:
		id = cpu_data(cpu).core_id;
		break;
	case CPUINFO_LVL_PROC:
		id = cpu_data(cpu).proc_id;
		break;
	default:
		id = -EINVAL;
	}
	return id;
}

/*
 * Enumerate the CPU information in __cpu_data to determine the start index,
 * end index, and number of nodes for each level in the cpuinfo tree.  The
 * total number of cpuinfo nodes required to build the tree is returned.
 */
static int enumerate_cpuinfo_nodes(struct cpuinfo_level *tree_level)
{
	int prev_id[CPUINFO_LVL_MAX];
	int i, n, num_nodes;

	for (i = CPUINFO_LVL_ROOT; i < CPUINFO_LVL_MAX; i++) {
		struct cpuinfo_level *lv = &tree_level[i];

		prev_id[i] = -1;
		lv->start_index = lv->end_index = lv->num_nodes = 0;
	}

	num_nodes = 1; /* Include the root node */

	for (i = 0; i < num_possible_cpus(); i++) {
		if (!cpu_online(i))
			continue;

		n = cpuinfo_id(i, CPUINFO_LVL_NODE);
		if (n > prev_id[CPUINFO_LVL_NODE]) {
			tree_level[CPUINFO_LVL_NODE].num_nodes++;
			prev_id[CPUINFO_LVL_NODE] = n;
			num_nodes++;
		}
		n = cpuinfo_id(i, CPUINFO_LVL_CORE);
		if (n > prev_id[CPUINFO_LVL_CORE]) {
			tree_level[CPUINFO_LVL_CORE].num_nodes++;
			prev_id[CPUINFO_LVL_CORE] = n;
			num_nodes++;
		}
		n = cpuinfo_id(i, CPUINFO_LVL_PROC);
		if (n > prev_id[CPUINFO_LVL_PROC]) {
			tree_level[CPUINFO_LVL_PROC].num_nodes++;
			prev_id[CPUINFO_LVL_PROC] = n;
			num_nodes++;
		}
	}

	tree_level[CPUINFO_LVL_ROOT].num_nodes = 1;

	n = tree_level[CPUINFO_LVL_NODE].num_nodes;
	tree_level[CPUINFO_LVL_NODE].start_index = 1;
	tree_level[CPUINFO_LVL_NODE].end_index   = n;

	n++;
	tree_level[CPUINFO_LVL_CORE].start_index = n;
	n += tree_level[CPUINFO_LVL_CORE].num_nodes;
	tree_level[CPUINFO_LVL_CORE].end_index   = n - 1;

	tree_level[CPUINFO_LVL_PROC].start_index = n;
	n += tree_level[CPUINFO_LVL_PROC].num_nodes;
	tree_level[CPUINFO_LVL_PROC].end_index   = n - 1;

	return num_nodes;
}

/* Build a tree representation of the CPU hierarchy using the per CPU
 * information in __cpu_data.  Entries in __cpu_data[0..NR_CPUS] are
 * assumed to be sorted in ascending order based on node, core_id, and
 * proc_id (in order of significance).
 */
static struct cpuinfo_tree *build_cpuinfo_tree(void)
{
	struct cpuinfo_tree *new_tree;
	struct cpuinfo_node *node;
	struct cpuinfo_level tmp_level[CPUINFO_LVL_MAX];
	int num_cpus[CPUINFO_LVL_MAX];
	int level_rover[CPUINFO_LVL_MAX];
	int prev_id[CPUINFO_LVL_MAX];
	int n, id, cpu, prev_cpu, last_cpu, level;

	n = enumerate_cpuinfo_nodes(tmp_level);

	new_tree = kzalloc(sizeof(struct cpuinfo_tree) +
	                   (sizeof(struct cpuinfo_node) * n), GFP_ATOMIC);
	if (!new_tree)
		return NULL;

	new_tree->total_nodes = n;
	memcpy(&new_tree->level, tmp_level, sizeof(tmp_level));

	prev_cpu = cpu = cpumask_first(cpu_online_mask);

	/* Initialize all levels in the tree with the first CPU */
	for (level = CPUINFO_LVL_PROC; level >= CPUINFO_LVL_ROOT; level--) {
		n = new_tree->level[level].start_index;

		level_rover[level] = n;
		node = &new_tree->nodes[n];

		id = cpuinfo_id(cpu, level);
		if (unlikely(id < 0)) {
			kfree(new_tree);
			return NULL;
		}
		node->id = id;
		node->level = level;
		node->num_cpus = 1;

		node->parent_index = (level > CPUINFO_LVL_ROOT)
		    ? new_tree->level[level - 1].start_index : -1;

		node->child_start = node->child_end = node->rover =
		    (level == CPUINFO_LVL_PROC)
		    ? cpu : new_tree->level[level + 1].start_index;

		prev_id[level] = node->id;
		num_cpus[level] = 1;
	}

	for (last_cpu = (num_possible_cpus() - 1); last_cpu >= 0; last_cpu--) {
		if (cpu_online(last_cpu))
			break;
	}

	while (++cpu <= last_cpu) {
		if (!cpu_online(cpu))
			continue;

		for (level = CPUINFO_LVL_PROC; level >= CPUINFO_LVL_ROOT;
		     level--) {
			id = cpuinfo_id(cpu, level);
			if (unlikely(id < 0)) {
				kfree(new_tree);
				return NULL;
			}

			if ((id != prev_id[level]) || (cpu == last_cpu)) {
				prev_id[level] = id;
				node = &new_tree->nodes[level_rover[level]];
				node->num_cpus = num_cpus[level];
				num_cpus[level] = 1;

				if (cpu == last_cpu)
					node->num_cpus++;

				/* Connect tree node to parent */
				if (level == CPUINFO_LVL_ROOT)
					node->parent_index = -1;
				else
					node->parent_index =
					    level_rover[level - 1];

				if (level == CPUINFO_LVL_PROC) {
					node->child_end =
					    (cpu == last_cpu) ? cpu : prev_cpu;
				} else {
					node->child_end =
					    level_rover[level + 1] - 1;
				}

				/* Initialize the next node in the same level */
				n = ++level_rover[level];
				if (n <= new_tree->level[level].end_index) {
					node = &new_tree->nodes[n];
					node->id = id;
					node->level = level;

					/* Connect node to child */
					node->child_start = node->child_end =
					node->rover =
					    (level == CPUINFO_LVL_PROC)
					    ? cpu : level_rover[level + 1];
				}
			} else
				num_cpus[level]++;
		}
		prev_cpu = cpu;
	}

	return new_tree;
}

static void increment_rover(struct cpuinfo_tree *t, int node_index,
                            int root_index, const int *rover_inc_table)
{
	struct cpuinfo_node *node = &t->nodes[node_index];
	int top_level, level;

	top_level = t->nodes[root_index].level;
	for (level = node->level; level >= top_level; level--) {
		node->rover++;
		if (node->rover <= node->child_end)
			return;

		node->rover = node->child_start;
		/* If parent's rover does not need to be adjusted, stop here. */
		if ((level == top_level) ||
		    !(rover_inc_table[level] & ROVER_INC_PARENT_ON_LOOP))
			return;

		node = &t->nodes[node->parent_index];
	}
}

static int iterate_cpu(struct cpuinfo_tree *t, unsigned int root_index)
{
	const int *rover_inc_table;
	int level, new_index, index = root_index;

	switch (sun4v_chip_type) {
	case SUN4V_CHIP_NIAGARA1:
	case SUN4V_CHIP_NIAGARA2:
	case SUN4V_CHIP_NIAGARA3:
<<<<<<< HEAD
=======
	case SUN4V_CHIP_NIAGARA4:
	case SUN4V_CHIP_NIAGARA5:
>>>>>>> 3ee72ca9
		rover_inc_table = niagara_iterate_method;
		break;
	default:
		rover_inc_table = generic_iterate_method;
	}

	for (level = t->nodes[root_index].level; level < CPUINFO_LVL_MAX;
	     level++) {
		new_index = t->nodes[index].rover;
		if (rover_inc_table[level] & ROVER_INC_ON_VISIT)
			increment_rover(t, index, root_index, rover_inc_table);

		index = new_index;
	}
	return index;
}

static void _cpu_map_rebuild(void)
{
	int i;

	if (cpuinfo_tree) {
		kfree(cpuinfo_tree);
		cpuinfo_tree = NULL;
	}

	cpuinfo_tree = build_cpuinfo_tree();
	if (!cpuinfo_tree)
		return;

	/* Build CPU distribution map that spans all online CPUs.  No need
	 * to check if the CPU is online, as that is done when the cpuinfo
	 * tree is being built.
	 */
	for (i = 0; i < cpuinfo_tree->nodes[0].num_cpus; i++)
		cpu_distribution_map[i] = iterate_cpu(cpuinfo_tree, 0);
}

/* Fallback if the cpuinfo tree could not be built.  CPU mapping is linear
 * round robin.
 */
static int simple_map_to_cpu(unsigned int index)
{
	int i, end, cpu_rover;

	cpu_rover = 0;
	end = index % num_online_cpus();
	for (i = 0; i < num_possible_cpus(); i++) {
		if (cpu_online(cpu_rover)) {
			if (cpu_rover >= end)
				return cpu_rover;

			cpu_rover++;
		}
	}

	/* Impossible, since num_online_cpus() <= num_possible_cpus() */
	return cpumask_first(cpu_online_mask);
}

static int _map_to_cpu(unsigned int index)
{
	struct cpuinfo_node *root_node;

	if (unlikely(!cpuinfo_tree)) {
		_cpu_map_rebuild();
		if (!cpuinfo_tree)
			return simple_map_to_cpu(index);
	}

	root_node = &cpuinfo_tree->nodes[0];
#ifdef CONFIG_HOTPLUG_CPU
	if (unlikely(root_node->num_cpus != num_online_cpus())) {
		_cpu_map_rebuild();
		if (!cpuinfo_tree)
			return simple_map_to_cpu(index);
	}
#endif
	return cpu_distribution_map[index % root_node->num_cpus];
}

int map_to_cpu(unsigned int index)
{
	int mapped_cpu;
	unsigned long flag;

	spin_lock_irqsave(&cpu_map_lock, flag);
	mapped_cpu = _map_to_cpu(index);

#ifdef CONFIG_HOTPLUG_CPU
	while (unlikely(!cpu_online(mapped_cpu)))
		mapped_cpu = _map_to_cpu(index);
#endif
	spin_unlock_irqrestore(&cpu_map_lock, flag);
	return mapped_cpu;
}
EXPORT_SYMBOL(map_to_cpu);

void cpu_map_rebuild(void)
{
	unsigned long flag;

	spin_lock_irqsave(&cpu_map_lock, flag);
	_cpu_map_rebuild();
	spin_unlock_irqrestore(&cpu_map_lock, flag);
}<|MERGE_RESOLUTION|>--- conflicted
+++ resolved
@@ -325,11 +325,8 @@
 	case SUN4V_CHIP_NIAGARA1:
 	case SUN4V_CHIP_NIAGARA2:
 	case SUN4V_CHIP_NIAGARA3:
-<<<<<<< HEAD
-=======
 	case SUN4V_CHIP_NIAGARA4:
 	case SUN4V_CHIP_NIAGARA5:
->>>>>>> 3ee72ca9
 		rover_inc_table = niagara_iterate_method;
 		break;
 	default:
