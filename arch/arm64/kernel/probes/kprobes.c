--- conflicted
+++ resolved
@@ -445,9 +445,6 @@
 	struct kprobe_ctlblk *kcb = get_kprobe_ctlblk();
 	int retval;
 
-	if (user_mode(regs))
-		return DBG_HOOK_ERROR;
-
 	/* return error if this is not our step */
 	retval = kprobe_ss_hit(kcb, instruction_pointer(regs));
 
@@ -468,21 +465,15 @@
 static int __kprobes
 kprobe_breakpoint_handler(struct pt_regs *regs, unsigned int esr)
 {
-	if (user_mode(regs))
-		return DBG_HOOK_ERROR;
-
 	kprobe_handler(regs);
 	return DBG_HOOK_HANDLED;
 }
 
-<<<<<<< HEAD
-=======
 static struct break_hook kprobes_break_hook = {
 	.imm = KPROBES_BRK_IMM,
 	.fn = kprobe_breakpoint_handler,
 };
 
->>>>>>> b33f9088
 /*
  * Provide a blacklist of symbols identifying ranges which cannot be kprobed.
  * This blacklist is exposed to userspace via debugfs (kprobes/blacklist).
