--- conflicted
+++ resolved
@@ -21,15 +21,11 @@
 
 _head:
 	.word	MZ_MAGIC		/* "MZ", MS-DOS header */
-<<<<<<< HEAD
-	.org	0x3c			/* 0x04 ~ 0x3b reserved */
-=======
 	.org	0x8
 	.dword	kernel_entry		/* Kernel entry point */
 	.dword	_end - _text		/* Kernel image effective size */
 	.quad	0			/* Kernel image load offset from start of RAM */
 	.org	0x3c			/* 0x20 ~ 0x3b reserved */
->>>>>>> 2c8577f5
 	.long	pe_header - _head	/* Offset to the PE header */
 
 pe_header:
@@ -78,11 +74,7 @@
 	st.d		a0, t0, 0		# firmware arguments
 	la.pcrel	t0, fw_arg1
 	st.d		a1, t0, 0
-<<<<<<< HEAD
-	la		t0, fw_arg2
-=======
 	la.pcrel	t0, fw_arg2
->>>>>>> 2c8577f5
 	st.d		a2, t0, 0
 
 	/* KSave3 used for percpu base, initialized as 0 */
