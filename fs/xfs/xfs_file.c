/*
 * Copyright (c) 2000-2005 Silicon Graphics, Inc.
 * All Rights Reserved.
 *
 * This program is free software; you can redistribute it and/or
 * modify it under the terms of the GNU General Public License as
 * published by the Free Software Foundation.
 *
 * This program is distributed in the hope that it would be useful,
 * but WITHOUT ANY WARRANTY; without even the implied warranty of
 * MERCHANTABILITY or FITNESS FOR A PARTICULAR PURPOSE.  See the
 * GNU General Public License for more details.
 *
 * You should have received a copy of the GNU General Public License
 * along with this program; if not, write the Free Software Foundation,
 * Inc.,  51 Franklin St, Fifth Floor, Boston, MA  02110-1301  USA
 */
#include "xfs.h"
#include "xfs_fs.h"
#include "xfs_shared.h"
#include "xfs_format.h"
#include "xfs_log_format.h"
#include "xfs_trans_resv.h"
#include "xfs_mount.h"
#include "xfs_da_format.h"
#include "xfs_da_btree.h"
#include "xfs_inode.h"
#include "xfs_trans.h"
#include "xfs_inode_item.h"
#include "xfs_bmap.h"
#include "xfs_bmap_util.h"
#include "xfs_error.h"
#include "xfs_dir2.h"
#include "xfs_dir2_priv.h"
#include "xfs_ioctl.h"
#include "xfs_trace.h"
#include "xfs_log.h"
#include "xfs_icache.h"
#include "xfs_pnfs.h"
#include "xfs_iomap.h"
#include "xfs_reflink.h"

#include <linux/dcache.h>
#include <linux/falloc.h>
#include <linux/pagevec.h>
#include <linux/backing-dev.h>

static const struct vm_operations_struct xfs_file_vm_ops;

/*
 * Clear the specified ranges to zero through either the pagecache or DAX.
 * Holes and unwritten extents will be left as-is as they already are zeroed.
 */
int
xfs_zero_range(
	struct xfs_inode	*ip,
	xfs_off_t		pos,
	xfs_off_t		count,
	bool			*did_zero)
{
	return iomap_zero_range(VFS_I(ip), pos, count, NULL, &xfs_iomap_ops);
}

int
xfs_update_prealloc_flags(
	struct xfs_inode	*ip,
	enum xfs_prealloc_flags	flags)
{
	struct xfs_trans	*tp;
	int			error;

	error = xfs_trans_alloc(ip->i_mount, &M_RES(ip->i_mount)->tr_writeid,
			0, 0, 0, &tp);
	if (error)
		return error;

	xfs_ilock(ip, XFS_ILOCK_EXCL);
	xfs_trans_ijoin(tp, ip, XFS_ILOCK_EXCL);

	if (!(flags & XFS_PREALLOC_INVISIBLE)) {
		VFS_I(ip)->i_mode &= ~S_ISUID;
		if (VFS_I(ip)->i_mode & S_IXGRP)
			VFS_I(ip)->i_mode &= ~S_ISGID;
		xfs_trans_ichgtime(tp, ip, XFS_ICHGTIME_MOD | XFS_ICHGTIME_CHG);
	}

	if (flags & XFS_PREALLOC_SET)
		ip->i_d.di_flags |= XFS_DIFLAG_PREALLOC;
	if (flags & XFS_PREALLOC_CLEAR)
		ip->i_d.di_flags &= ~XFS_DIFLAG_PREALLOC;

	xfs_trans_log_inode(tp, ip, XFS_ILOG_CORE);
	if (flags & XFS_PREALLOC_SYNC)
		xfs_trans_set_sync(tp);
	return xfs_trans_commit(tp);
}

/*
 * Fsync operations on directories are much simpler than on regular files,
 * as there is no file data to flush, and thus also no need for explicit
 * cache flush operations, and there are no non-transaction metadata updates
 * on directories either.
 */
STATIC int
xfs_dir_fsync(
	struct file		*file,
	loff_t			start,
	loff_t			end,
	int			datasync)
{
	struct xfs_inode	*ip = XFS_I(file->f_mapping->host);
	struct xfs_mount	*mp = ip->i_mount;
	xfs_lsn_t		lsn = 0;

	trace_xfs_dir_fsync(ip);

	xfs_ilock(ip, XFS_ILOCK_SHARED);
	if (xfs_ipincount(ip))
		lsn = ip->i_itemp->ili_last_lsn;
	xfs_iunlock(ip, XFS_ILOCK_SHARED);

	if (!lsn)
		return 0;
	return _xfs_log_force_lsn(mp, lsn, XFS_LOG_SYNC, NULL);
}

STATIC int
xfs_file_fsync(
	struct file		*file,
	loff_t			start,
	loff_t			end,
	int			datasync)
{
	struct inode		*inode = file->f_mapping->host;
	struct xfs_inode	*ip = XFS_I(inode);
	struct xfs_mount	*mp = ip->i_mount;
	int			error = 0;
	int			log_flushed = 0;
	xfs_lsn_t		lsn = 0;

	trace_xfs_file_fsync(ip);

	error = filemap_write_and_wait_range(inode->i_mapping, start, end);
	if (error)
		return error;

	if (XFS_FORCED_SHUTDOWN(mp))
		return -EIO;

	xfs_iflags_clear(ip, XFS_ITRUNCATED);

	if (mp->m_flags & XFS_MOUNT_BARRIER) {
		/*
		 * If we have an RT and/or log subvolume we need to make sure
		 * to flush the write cache the device used for file data
		 * first.  This is to ensure newly written file data make
		 * it to disk before logging the new inode size in case of
		 * an extending write.
		 */
		if (XFS_IS_REALTIME_INODE(ip))
			xfs_blkdev_issue_flush(mp->m_rtdev_targp);
		else if (mp->m_logdev_targp != mp->m_ddev_targp)
			xfs_blkdev_issue_flush(mp->m_ddev_targp);
	}

	/*
	 * All metadata updates are logged, which means that we just have to
	 * flush the log up to the latest LSN that touched the inode. If we have
	 * concurrent fsync/fdatasync() calls, we need them to all block on the
	 * log force before we clear the ili_fsync_fields field. This ensures
	 * that we don't get a racing sync operation that does not wait for the
	 * metadata to hit the journal before returning. If we race with
	 * clearing the ili_fsync_fields, then all that will happen is the log
	 * force will do nothing as the lsn will already be on disk. We can't
	 * race with setting ili_fsync_fields because that is done under
	 * XFS_ILOCK_EXCL, and that can't happen because we hold the lock shared
	 * until after the ili_fsync_fields is cleared.
	 */
	xfs_ilock(ip, XFS_ILOCK_SHARED);
	if (xfs_ipincount(ip)) {
		if (!datasync ||
		    (ip->i_itemp->ili_fsync_fields & ~XFS_ILOG_TIMESTAMP))
			lsn = ip->i_itemp->ili_last_lsn;
	}

	if (lsn) {
		error = _xfs_log_force_lsn(mp, lsn, XFS_LOG_SYNC, &log_flushed);
		ip->i_itemp->ili_fsync_fields = 0;
	}
	xfs_iunlock(ip, XFS_ILOCK_SHARED);

	/*
	 * If we only have a single device, and the log force about was
	 * a no-op we might have to flush the data device cache here.
	 * This can only happen for fdatasync/O_DSYNC if we were overwriting
	 * an already allocated file and thus do not have any metadata to
	 * commit.
	 */
	if ((mp->m_flags & XFS_MOUNT_BARRIER) &&
	    mp->m_logdev_targp == mp->m_ddev_targp &&
	    !XFS_IS_REALTIME_INODE(ip) &&
	    !log_flushed)
		xfs_blkdev_issue_flush(mp->m_ddev_targp);

	return error;
}

STATIC ssize_t
xfs_file_dio_aio_read(
	struct kiocb		*iocb,
	struct iov_iter		*to)
{
	struct xfs_inode	*ip = XFS_I(file_inode(iocb->ki_filp));
	size_t			count = iov_iter_count(to);
	ssize_t			ret;

	trace_xfs_file_direct_read(ip, count, iocb->ki_pos);

	if (!count)
		return 0; /* skip atime */

	file_accessed(iocb->ki_filp);

	xfs_ilock(ip, XFS_IOLOCK_SHARED);
	ret = iomap_dio_rw(iocb, to, &xfs_iomap_ops, NULL);
	xfs_iunlock(ip, XFS_IOLOCK_SHARED);

	return ret;
}

static noinline ssize_t
xfs_file_dax_read(
	struct kiocb		*iocb,
	struct iov_iter		*to)
{
	struct xfs_inode	*ip = XFS_I(iocb->ki_filp->f_mapping->host);
	size_t			count = iov_iter_count(to);
	ssize_t			ret = 0;

	trace_xfs_file_dax_read(ip, count, iocb->ki_pos);

	if (!count)
		return 0; /* skip atime */

<<<<<<< HEAD
	xfs_rw_ilock(ip, XFS_IOLOCK_SHARED);
	ret = dax_iomap_rw(iocb, to, &xfs_iomap_ops);
	xfs_rw_iunlock(ip, XFS_IOLOCK_SHARED);
=======
	xfs_ilock(ip, XFS_IOLOCK_SHARED);
	ret = dax_iomap_rw(iocb, to, &xfs_iomap_ops);
	xfs_iunlock(ip, XFS_IOLOCK_SHARED);
>>>>>>> acdda3aa

	file_accessed(iocb->ki_filp);
	return ret;
}

STATIC ssize_t
xfs_file_buffered_aio_read(
	struct kiocb		*iocb,
	struct iov_iter		*to)
{
	struct xfs_inode	*ip = XFS_I(file_inode(iocb->ki_filp));
	ssize_t			ret;

	trace_xfs_file_buffered_read(ip, iov_iter_count(to), iocb->ki_pos);

	xfs_ilock(ip, XFS_IOLOCK_SHARED);
	ret = generic_file_read_iter(iocb, to);
	xfs_iunlock(ip, XFS_IOLOCK_SHARED);

	return ret;
}

STATIC ssize_t
xfs_file_read_iter(
	struct kiocb		*iocb,
	struct iov_iter		*to)
{
	struct inode		*inode = file_inode(iocb->ki_filp);
	struct xfs_mount	*mp = XFS_I(inode)->i_mount;
	ssize_t			ret = 0;

	XFS_STATS_INC(mp, xs_read_calls);

	if (XFS_FORCED_SHUTDOWN(mp))
		return -EIO;

	if (IS_DAX(inode))
		ret = xfs_file_dax_read(iocb, to);
	else if (iocb->ki_flags & IOCB_DIRECT)
		ret = xfs_file_dio_aio_read(iocb, to);
	else
		ret = xfs_file_buffered_aio_read(iocb, to);

	if (ret > 0)
		XFS_STATS_ADD(mp, xs_read_bytes, ret);
	return ret;
}

/*
 * Zero any on disk space between the current EOF and the new, larger EOF.
 *
 * This handles the normal case of zeroing the remainder of the last block in
 * the file and the unusual case of zeroing blocks out beyond the size of the
 * file.  This second case only happens with fixed size extents and when the
 * system crashes before the inode size was updated but after blocks were
 * allocated.
 *
 * Expects the iolock to be held exclusive, and will take the ilock internally.
 */
int					/* error (positive) */
xfs_zero_eof(
	struct xfs_inode	*ip,
	xfs_off_t		offset,		/* starting I/O offset */
	xfs_fsize_t		isize,		/* current inode size */
	bool			*did_zeroing)
{
	ASSERT(xfs_isilocked(ip, XFS_IOLOCK_EXCL));
	ASSERT(offset > isize);

	trace_xfs_zero_eof(ip, isize, offset - isize);
	return xfs_zero_range(ip, isize, offset - isize, did_zeroing);
}

/*
 * Common pre-write limit and setup checks.
 *
 * Called with the iolocked held either shared and exclusive according to
 * @iolock, and returns with it held.  Might upgrade the iolock to exclusive
 * if called for a direct write beyond i_size.
 */
STATIC ssize_t
xfs_file_aio_write_checks(
	struct kiocb		*iocb,
	struct iov_iter		*from,
	int			*iolock)
{
	struct file		*file = iocb->ki_filp;
	struct inode		*inode = file->f_mapping->host;
	struct xfs_inode	*ip = XFS_I(inode);
	ssize_t			error = 0;
	size_t			count = iov_iter_count(from);
	bool			drained_dio = false;

restart:
	error = generic_write_checks(iocb, from);
	if (error <= 0)
		return error;

	error = xfs_break_layouts(inode, iolock);
	if (error)
		return error;

	/*
	 * For changing security info in file_remove_privs() we need i_rwsem
	 * exclusively.
	 */
	if (*iolock == XFS_IOLOCK_SHARED && !IS_NOSEC(inode)) {
		xfs_iunlock(ip, *iolock);
		*iolock = XFS_IOLOCK_EXCL;
		xfs_ilock(ip, *iolock);
		goto restart;
	}
	/*
	 * If the offset is beyond the size of the file, we need to zero any
	 * blocks that fall between the existing EOF and the start of this
	 * write.  If zeroing is needed and we are currently holding the
	 * iolock shared, we need to update it to exclusive which implies
	 * having to redo all checks before.
	 *
	 * We need to serialise against EOF updates that occur in IO
	 * completions here. We want to make sure that nobody is changing the
	 * size while we do this check until we have placed an IO barrier (i.e.
	 * hold the XFS_IOLOCK_EXCL) that prevents new IO from being dispatched.
	 * The spinlock effectively forms a memory barrier once we have the
	 * XFS_IOLOCK_EXCL so we are guaranteed to see the latest EOF value
	 * and hence be able to correctly determine if we need to run zeroing.
	 */
	spin_lock(&ip->i_flags_lock);
	if (iocb->ki_pos > i_size_read(inode)) {
		bool	zero = false;

		spin_unlock(&ip->i_flags_lock);
		if (!drained_dio) {
			if (*iolock == XFS_IOLOCK_SHARED) {
				xfs_iunlock(ip, *iolock);
				*iolock = XFS_IOLOCK_EXCL;
				xfs_ilock(ip, *iolock);
				iov_iter_reexpand(from, count);
			}
			/*
			 * We now have an IO submission barrier in place, but
			 * AIO can do EOF updates during IO completion and hence
			 * we now need to wait for all of them to drain. Non-AIO
			 * DIO will have drained before we are given the
			 * XFS_IOLOCK_EXCL, and so for most cases this wait is a
			 * no-op.
			 */
			inode_dio_wait(inode);
			drained_dio = true;
			goto restart;
		}
		error = xfs_zero_eof(ip, iocb->ki_pos, i_size_read(inode), &zero);
		if (error)
			return error;
	} else
		spin_unlock(&ip->i_flags_lock);

	/*
	 * Updating the timestamps will grab the ilock again from
	 * xfs_fs_dirty_inode, so we have to call it after dropping the
	 * lock above.  Eventually we should look into a way to avoid
	 * the pointless lock roundtrip.
	 */
	if (likely(!(file->f_mode & FMODE_NOCMTIME))) {
		error = file_update_time(file);
		if (error)
			return error;
	}

	/*
	 * If we're writing the file then make sure to clear the setuid and
	 * setgid bits if the process is not being run by root.  This keeps
	 * people from modifying setuid and setgid binaries.
	 */
	if (!IS_NOSEC(inode))
		return file_remove_privs(file);
	return 0;
}

static int
xfs_dio_write_end_io(
	struct kiocb		*iocb,
	ssize_t			size,
	unsigned		flags)
{
	struct inode		*inode = file_inode(iocb->ki_filp);
	struct xfs_inode	*ip = XFS_I(inode);
	loff_t			offset = iocb->ki_pos;
	bool			update_size = false;
	int			error = 0;

	trace_xfs_end_io_direct_write(ip, offset, size);

	if (XFS_FORCED_SHUTDOWN(ip->i_mount))
		return -EIO;

	if (size <= 0)
		return size;

	/*
	 * We need to update the in-core inode size here so that we don't end up
	 * with the on-disk inode size being outside the in-core inode size. We
	 * have no other method of updating EOF for AIO, so always do it here
	 * if necessary.
	 *
	 * We need to lock the test/set EOF update as we can be racing with
	 * other IO completions here to update the EOF. Failing to serialise
	 * here can result in EOF moving backwards and Bad Things Happen when
	 * that occurs.
	 */
	spin_lock(&ip->i_flags_lock);
	if (offset + size > i_size_read(inode)) {
		i_size_write(inode, offset + size);
		update_size = true;
	}
	spin_unlock(&ip->i_flags_lock);

	if (flags & IOMAP_DIO_COW) {
		error = xfs_reflink_end_cow(ip, offset, size);
		if (error)
			return error;
	}

	if (flags & IOMAP_DIO_UNWRITTEN)
		error = xfs_iomap_write_unwritten(ip, offset, size);
	else if (update_size)
		error = xfs_setfilesize(ip, offset, size);

	return error;
}

/*
 * xfs_file_dio_aio_write - handle direct IO writes
 *
 * Lock the inode appropriately to prepare for and issue a direct IO write.
 * By separating it from the buffered write path we remove all the tricky to
 * follow locking changes and looping.
 *
 * If there are cached pages or we're extending the file, we need IOLOCK_EXCL
 * until we're sure the bytes at the new EOF have been zeroed and/or the cached
 * pages are flushed out.
 *
 * In most cases the direct IO writes will be done holding IOLOCK_SHARED
 * allowing them to be done in parallel with reads and other direct IO writes.
 * However, if the IO is not aligned to filesystem blocks, the direct IO layer
 * needs to do sub-block zeroing and that requires serialisation against other
 * direct IOs to the same block. In this case we need to serialise the
 * submission of the unaligned IOs so that we don't get racing block zeroing in
 * the dio layer.  To avoid the problem with aio, we also need to wait for
 * outstanding IOs to complete so that unwritten extent conversion is completed
 * before we try to map the overlapping block. This is currently implemented by
 * hitting it with a big hammer (i.e. inode_dio_wait()).
 *
 * Returns with locks held indicated by @iolock and errors indicated by
 * negative return values.
 */
STATIC ssize_t
xfs_file_dio_aio_write(
	struct kiocb		*iocb,
	struct iov_iter		*from)
{
	struct file		*file = iocb->ki_filp;
	struct address_space	*mapping = file->f_mapping;
	struct inode		*inode = mapping->host;
	struct xfs_inode	*ip = XFS_I(inode);
	struct xfs_mount	*mp = ip->i_mount;
	ssize_t			ret = 0;
	int			unaligned_io = 0;
	int			iolock;
	size_t			count = iov_iter_count(from);
	struct xfs_buftarg      *target = XFS_IS_REALTIME_INODE(ip) ?
					mp->m_rtdev_targp : mp->m_ddev_targp;

	/* DIO must be aligned to device logical sector size */
	if ((iocb->ki_pos | count) & target->bt_logical_sectormask)
		return -EINVAL;

	/*
	 * Don't take the exclusive iolock here unless the I/O is unaligned to
	 * the file system block size.  We don't need to consider the EOF
	 * extension case here because xfs_file_aio_write_checks() will relock
	 * the inode as necessary for EOF zeroing cases and fill out the new
	 * inode size as appropriate.
	 */
	if ((iocb->ki_pos & mp->m_blockmask) ||
	    ((iocb->ki_pos + count) & mp->m_blockmask)) {
		unaligned_io = 1;
		iolock = XFS_IOLOCK_EXCL;
	} else {
		iolock = XFS_IOLOCK_SHARED;
	}

	xfs_ilock(ip, iolock);

	ret = xfs_file_aio_write_checks(iocb, from, &iolock);
	if (ret)
		goto out;
	count = iov_iter_count(from);

	/*
	 * If we are doing unaligned IO, wait for all other IO to drain,
	 * otherwise demote the lock if we had to take the exclusive lock
	 * for other reasons in xfs_file_aio_write_checks.
	 */
	if (unaligned_io)
		inode_dio_wait(inode);
	else if (iolock == XFS_IOLOCK_EXCL) {
		xfs_ilock_demote(ip, XFS_IOLOCK_EXCL);
		iolock = XFS_IOLOCK_SHARED;
	}

	trace_xfs_file_direct_write(ip, count, iocb->ki_pos);

	/* If this is a block-aligned directio CoW, remap immediately. */
	if (xfs_is_reflink_inode(ip) && !unaligned_io) {
		ret = xfs_reflink_allocate_cow_range(ip, iocb->ki_pos, count);
		if (ret)
			goto out;
	}

	ret = iomap_dio_rw(iocb, from, &xfs_iomap_ops, xfs_dio_write_end_io);
out:
	xfs_iunlock(ip, iolock);

	/*
	 * No fallback to buffered IO on errors for XFS, direct IO will either
	 * complete fully or fail.
	 */
	ASSERT(ret < 0 || ret == count);
	return ret;
}

static noinline ssize_t
xfs_file_dax_write(
	struct kiocb		*iocb,
	struct iov_iter		*from)
{
	struct inode		*inode = iocb->ki_filp->f_mapping->host;
	struct xfs_inode	*ip = XFS_I(inode);
	int			iolock = XFS_IOLOCK_EXCL;
	ssize_t			ret, error = 0;
	size_t			count;
	loff_t			pos;

	xfs_ilock(ip, iolock);
	ret = xfs_file_aio_write_checks(iocb, from, &iolock);
	if (ret)
		goto out;

	pos = iocb->ki_pos;
	count = iov_iter_count(from);

	trace_xfs_file_dax_write(ip, count, pos);
<<<<<<< HEAD

=======
>>>>>>> acdda3aa
	ret = dax_iomap_rw(iocb, from, &xfs_iomap_ops);
	if (ret > 0 && iocb->ki_pos > i_size_read(inode)) {
		i_size_write(inode, iocb->ki_pos);
		error = xfs_setfilesize(ip, pos, ret);
	}
out:
	xfs_iunlock(ip, iolock);
	return error ? error : ret;
}

STATIC ssize_t
xfs_file_buffered_aio_write(
	struct kiocb		*iocb,
	struct iov_iter		*from)
{
	struct file		*file = iocb->ki_filp;
	struct address_space	*mapping = file->f_mapping;
	struct inode		*inode = mapping->host;
	struct xfs_inode	*ip = XFS_I(inode);
	ssize_t			ret;
	int			enospc = 0;
	int			iolock = XFS_IOLOCK_EXCL;

	xfs_ilock(ip, iolock);

	ret = xfs_file_aio_write_checks(iocb, from, &iolock);
	if (ret)
		goto out;

	/* We can write back this queue in page reclaim */
	current->backing_dev_info = inode_to_bdi(inode);

write_retry:
	trace_xfs_file_buffered_write(ip, iov_iter_count(from), iocb->ki_pos);
	ret = iomap_file_buffered_write(iocb, from, &xfs_iomap_ops);
	if (likely(ret >= 0))
		iocb->ki_pos += ret;

	/*
	 * If we hit a space limit, try to free up some lingering preallocated
	 * space before returning an error. In the case of ENOSPC, first try to
	 * write back all dirty inodes to free up some of the excess reserved
	 * metadata space. This reduces the chances that the eofblocks scan
	 * waits on dirty mappings. Since xfs_flush_inodes() is serialized, this
	 * also behaves as a filter to prevent too many eofblocks scans from
	 * running at the same time.
	 */
	if (ret == -EDQUOT && !enospc) {
		enospc = xfs_inode_free_quota_eofblocks(ip);
		if (enospc)
			goto write_retry;
		enospc = xfs_inode_free_quota_cowblocks(ip);
		if (enospc)
			goto write_retry;
	} else if (ret == -ENOSPC && !enospc) {
		struct xfs_eofblocks eofb = {0};

		enospc = 1;
		xfs_flush_inodes(ip->i_mount);
		eofb.eof_scan_owner = ip->i_ino; /* for locking */
		eofb.eof_flags = XFS_EOF_FLAGS_SYNC;
		xfs_icache_free_eofblocks(ip->i_mount, &eofb);
		goto write_retry;
	}

	current->backing_dev_info = NULL;
out:
	xfs_iunlock(ip, iolock);
	return ret;
}

STATIC ssize_t
xfs_file_write_iter(
	struct kiocb		*iocb,
	struct iov_iter		*from)
{
	struct file		*file = iocb->ki_filp;
	struct address_space	*mapping = file->f_mapping;
	struct inode		*inode = mapping->host;
	struct xfs_inode	*ip = XFS_I(inode);
	ssize_t			ret;
	size_t			ocount = iov_iter_count(from);

	XFS_STATS_INC(ip->i_mount, xs_write_calls);

	if (ocount == 0)
		return 0;

	if (XFS_FORCED_SHUTDOWN(ip->i_mount))
		return -EIO;

	if (IS_DAX(inode))
		ret = xfs_file_dax_write(iocb, from);
	else if (iocb->ki_flags & IOCB_DIRECT) {
		/*
		 * Allow a directio write to fall back to a buffered
		 * write *only* in the case that we're doing a reflink
		 * CoW.  In all other directio scenarios we do not
		 * allow an operation to fall back to buffered mode.
		 */
		ret = xfs_file_dio_aio_write(iocb, from);
		if (ret == -EREMCHG)
			goto buffered;
	} else {
buffered:
		ret = xfs_file_buffered_aio_write(iocb, from);
	}

	if (ret > 0) {
		XFS_STATS_ADD(ip->i_mount, xs_write_bytes, ret);

		/* Handle various SYNC-type writes */
		ret = generic_write_sync(iocb, ret);
	}
	return ret;
}

#define	XFS_FALLOC_FL_SUPPORTED						\
		(FALLOC_FL_KEEP_SIZE | FALLOC_FL_PUNCH_HOLE |		\
		 FALLOC_FL_COLLAPSE_RANGE | FALLOC_FL_ZERO_RANGE |	\
		 FALLOC_FL_INSERT_RANGE | FALLOC_FL_UNSHARE_RANGE)

STATIC long
xfs_file_fallocate(
	struct file		*file,
	int			mode,
	loff_t			offset,
	loff_t			len)
{
	struct inode		*inode = file_inode(file);
	struct xfs_inode	*ip = XFS_I(inode);
	long			error;
	enum xfs_prealloc_flags	flags = 0;
	uint			iolock = XFS_IOLOCK_EXCL;
	loff_t			new_size = 0;
	bool			do_file_insert = 0;

	if (!S_ISREG(inode->i_mode))
		return -EINVAL;
	if (mode & ~XFS_FALLOC_FL_SUPPORTED)
		return -EOPNOTSUPP;

	xfs_ilock(ip, iolock);
	error = xfs_break_layouts(inode, &iolock);
	if (error)
		goto out_unlock;

	xfs_ilock(ip, XFS_MMAPLOCK_EXCL);
	iolock |= XFS_MMAPLOCK_EXCL;

	if (mode & FALLOC_FL_PUNCH_HOLE) {
		error = xfs_free_file_space(ip, offset, len);
		if (error)
			goto out_unlock;
	} else if (mode & FALLOC_FL_COLLAPSE_RANGE) {
		unsigned blksize_mask = (1 << inode->i_blkbits) - 1;

		if (offset & blksize_mask || len & blksize_mask) {
			error = -EINVAL;
			goto out_unlock;
		}

		/*
		 * There is no need to overlap collapse range with EOF,
		 * in which case it is effectively a truncate operation
		 */
		if (offset + len >= i_size_read(inode)) {
			error = -EINVAL;
			goto out_unlock;
		}

		new_size = i_size_read(inode) - len;

		error = xfs_collapse_file_space(ip, offset, len);
		if (error)
			goto out_unlock;
	} else if (mode & FALLOC_FL_INSERT_RANGE) {
		unsigned blksize_mask = (1 << inode->i_blkbits) - 1;

		new_size = i_size_read(inode) + len;
		if (offset & blksize_mask || len & blksize_mask) {
			error = -EINVAL;
			goto out_unlock;
		}

		/* check the new inode size does not wrap through zero */
		if (new_size > inode->i_sb->s_maxbytes) {
			error = -EFBIG;
			goto out_unlock;
		}

		/* Offset should be less than i_size */
		if (offset >= i_size_read(inode)) {
			error = -EINVAL;
			goto out_unlock;
		}
		do_file_insert = 1;
	} else {
		flags |= XFS_PREALLOC_SET;

		if (!(mode & FALLOC_FL_KEEP_SIZE) &&
		    offset + len > i_size_read(inode)) {
			new_size = offset + len;
			error = inode_newsize_ok(inode, new_size);
			if (error)
				goto out_unlock;
		}

		if (mode & FALLOC_FL_ZERO_RANGE)
			error = xfs_zero_file_space(ip, offset, len);
		else {
			if (mode & FALLOC_FL_UNSHARE_RANGE) {
				error = xfs_reflink_unshare(ip, offset, len);
				if (error)
					goto out_unlock;
			}
			error = xfs_alloc_file_space(ip, offset, len,
						     XFS_BMAPI_PREALLOC);
		}
		if (error)
			goto out_unlock;
	}

	if (file->f_flags & O_DSYNC)
		flags |= XFS_PREALLOC_SYNC;

	error = xfs_update_prealloc_flags(ip, flags);
	if (error)
		goto out_unlock;

	/* Change file size if needed */
	if (new_size) {
		struct iattr iattr;

		iattr.ia_valid = ATTR_SIZE;
		iattr.ia_size = new_size;
		error = xfs_vn_setattr_size(file_dentry(file), &iattr);
		if (error)
			goto out_unlock;
	}

	/*
	 * Perform hole insertion now that the file size has been
	 * updated so that if we crash during the operation we don't
	 * leave shifted extents past EOF and hence losing access to
	 * the data that is contained within them.
	 */
	if (do_file_insert)
		error = xfs_insert_file_space(ip, offset, len);

out_unlock:
	xfs_iunlock(ip, iolock);
	return error;
}

STATIC ssize_t
xfs_file_copy_range(
	struct file	*file_in,
	loff_t		pos_in,
	struct file	*file_out,
	loff_t		pos_out,
	size_t		len,
	unsigned int	flags)
{
	int		error;

	error = xfs_reflink_remap_range(file_in, pos_in, file_out, pos_out,
				     len, false);
	if (error)
		return error;
	return len;
}

STATIC int
xfs_file_clone_range(
	struct file	*file_in,
	loff_t		pos_in,
	struct file	*file_out,
	loff_t		pos_out,
	u64		len)
{
	return xfs_reflink_remap_range(file_in, pos_in, file_out, pos_out,
				     len, false);
}

#define XFS_MAX_DEDUPE_LEN	(16 * 1024 * 1024)
STATIC ssize_t
xfs_file_dedupe_range(
	struct file	*src_file,
	u64		loff,
	u64		len,
	struct file	*dst_file,
	u64		dst_loff)
{
	int		error;

	/*
	 * Limit the total length we will dedupe for each operation.
	 * This is intended to bound the total time spent in this
	 * ioctl to something sane.
	 */
	if (len > XFS_MAX_DEDUPE_LEN)
		len = XFS_MAX_DEDUPE_LEN;

	error = xfs_reflink_remap_range(src_file, loff, dst_file, dst_loff,
				     len, true);
	if (error)
		return error;
	return len;
}

STATIC int
xfs_file_open(
	struct inode	*inode,
	struct file	*file)
{
	if (!(file->f_flags & O_LARGEFILE) && i_size_read(inode) > MAX_NON_LFS)
		return -EFBIG;
	if (XFS_FORCED_SHUTDOWN(XFS_M(inode->i_sb)))
		return -EIO;
	return 0;
}

STATIC int
xfs_dir_open(
	struct inode	*inode,
	struct file	*file)
{
	struct xfs_inode *ip = XFS_I(inode);
	int		mode;
	int		error;

	error = xfs_file_open(inode, file);
	if (error)
		return error;

	/*
	 * If there are any blocks, read-ahead block 0 as we're almost
	 * certain to have the next operation be a read there.
	 */
	mode = xfs_ilock_data_map_shared(ip);
	if (ip->i_d.di_nextents > 0)
		xfs_dir3_data_readahead(ip, 0, -1);
	xfs_iunlock(ip, mode);
	return 0;
}

STATIC int
xfs_file_release(
	struct inode	*inode,
	struct file	*filp)
{
	return xfs_release(XFS_I(inode));
}

STATIC int
xfs_file_readdir(
	struct file	*file,
	struct dir_context *ctx)
{
	struct inode	*inode = file_inode(file);
	xfs_inode_t	*ip = XFS_I(inode);
	size_t		bufsize;

	/*
	 * The Linux API doesn't pass down the total size of the buffer
	 * we read into down to the filesystem.  With the filldir concept
	 * it's not needed for correct information, but the XFS dir2 leaf
	 * code wants an estimate of the buffer size to calculate it's
	 * readahead window and size the buffers used for mapping to
	 * physical blocks.
	 *
	 * Try to give it an estimate that's good enough, maybe at some
	 * point we can change the ->readdir prototype to include the
	 * buffer size.  For now we use the current glibc buffer size.
	 */
	bufsize = (size_t)min_t(loff_t, 32768, ip->i_d.di_size);

	return xfs_readdir(ip, ctx, bufsize);
}

/*
 * This type is designed to indicate the type of offset we would like
 * to search from page cache for xfs_seek_hole_data().
 */
enum {
	HOLE_OFF = 0,
	DATA_OFF,
};

/*
 * Lookup the desired type of offset from the given page.
 *
 * On success, return true and the offset argument will point to the
 * start of the region that was found.  Otherwise this function will
 * return false and keep the offset argument unchanged.
 */
STATIC bool
xfs_lookup_buffer_offset(
	struct page		*page,
	loff_t			*offset,
	unsigned int		type)
{
	loff_t			lastoff = page_offset(page);
	bool			found = false;
	struct buffer_head	*bh, *head;

	bh = head = page_buffers(page);
	do {
		/*
		 * Unwritten extents that have data in the page
		 * cache covering them can be identified by the
		 * BH_Unwritten state flag.  Pages with multiple
		 * buffers might have a mix of holes, data and
		 * unwritten extents - any buffer with valid
		 * data in it should have BH_Uptodate flag set
		 * on it.
		 */
		if (buffer_unwritten(bh) ||
		    buffer_uptodate(bh)) {
			if (type == DATA_OFF)
				found = true;
		} else {
			if (type == HOLE_OFF)
				found = true;
		}

		if (found) {
			*offset = lastoff;
			break;
		}
		lastoff += bh->b_size;
	} while ((bh = bh->b_this_page) != head);

	return found;
}

/*
 * This routine is called to find out and return a data or hole offset
 * from the page cache for unwritten extents according to the desired
 * type for xfs_seek_hole_data().
 *
 * The argument offset is used to tell where we start to search from the
 * page cache.  Map is used to figure out the end points of the range to
 * lookup pages.
 *
 * Return true if the desired type of offset was found, and the argument
 * offset is filled with that address.  Otherwise, return false and keep
 * offset unchanged.
 */
STATIC bool
xfs_find_get_desired_pgoff(
	struct inode		*inode,
	struct xfs_bmbt_irec	*map,
	unsigned int		type,
	loff_t			*offset)
{
	struct xfs_inode	*ip = XFS_I(inode);
	struct xfs_mount	*mp = ip->i_mount;
	struct pagevec		pvec;
	pgoff_t			index;
	pgoff_t			end;
	loff_t			endoff;
	loff_t			startoff = *offset;
	loff_t			lastoff = startoff;
	bool			found = false;

	pagevec_init(&pvec, 0);

	index = startoff >> PAGE_SHIFT;
	endoff = XFS_FSB_TO_B(mp, map->br_startoff + map->br_blockcount);
	end = endoff >> PAGE_SHIFT;
	do {
		int		want;
		unsigned	nr_pages;
		unsigned int	i;

		want = min_t(pgoff_t, end - index, PAGEVEC_SIZE);
		nr_pages = pagevec_lookup(&pvec, inode->i_mapping, index,
					  want);
		/*
		 * No page mapped into given range.  If we are searching holes
		 * and if this is the first time we got into the loop, it means
		 * that the given offset is landed in a hole, return it.
		 *
		 * If we have already stepped through some block buffers to find
		 * holes but they all contains data.  In this case, the last
		 * offset is already updated and pointed to the end of the last
		 * mapped page, if it does not reach the endpoint to search,
		 * that means there should be a hole between them.
		 */
		if (nr_pages == 0) {
			/* Data search found nothing */
			if (type == DATA_OFF)
				break;

			ASSERT(type == HOLE_OFF);
			if (lastoff == startoff || lastoff < endoff) {
				found = true;
				*offset = lastoff;
			}
			break;
		}

		/*
		 * At lease we found one page.  If this is the first time we
		 * step into the loop, and if the first page index offset is
		 * greater than the given search offset, a hole was found.
		 */
		if (type == HOLE_OFF && lastoff == startoff &&
		    lastoff < page_offset(pvec.pages[0])) {
			found = true;
			break;
		}

		for (i = 0; i < nr_pages; i++) {
			struct page	*page = pvec.pages[i];
			loff_t		b_offset;

			/*
			 * At this point, the page may be truncated or
			 * invalidated (changing page->mapping to NULL),
			 * or even swizzled back from swapper_space to tmpfs
			 * file mapping. However, page->index will not change
			 * because we have a reference on the page.
			 *
			 * Searching done if the page index is out of range.
			 * If the current offset is not reaches the end of
			 * the specified search range, there should be a hole
			 * between them.
			 */
			if (page->index > end) {
				if (type == HOLE_OFF && lastoff < endoff) {
					*offset = lastoff;
					found = true;
				}
				goto out;
			}

			lock_page(page);
			/*
			 * Page truncated or invalidated(page->mapping == NULL).
			 * We can freely skip it and proceed to check the next
			 * page.
			 */
			if (unlikely(page->mapping != inode->i_mapping)) {
				unlock_page(page);
				continue;
			}

			if (!page_has_buffers(page)) {
				unlock_page(page);
				continue;
			}

			found = xfs_lookup_buffer_offset(page, &b_offset, type);
			if (found) {
				/*
				 * The found offset may be less than the start
				 * point to search if this is the first time to
				 * come here.
				 */
				*offset = max_t(loff_t, startoff, b_offset);
				unlock_page(page);
				goto out;
			}

			/*
			 * We either searching data but nothing was found, or
			 * searching hole but found a data buffer.  In either
			 * case, probably the next page contains the desired
			 * things, update the last offset to it so.
			 */
			lastoff = page_offset(page) + PAGE_SIZE;
			unlock_page(page);
		}

		/*
		 * The number of returned pages less than our desired, search
		 * done.  In this case, nothing was found for searching data,
		 * but we found a hole behind the last offset.
		 */
		if (nr_pages < want) {
			if (type == HOLE_OFF) {
				*offset = lastoff;
				found = true;
			}
			break;
		}

		index = pvec.pages[i - 1]->index + 1;
		pagevec_release(&pvec);
	} while (index <= end);

out:
	pagevec_release(&pvec);
	return found;
}

/*
 * caller must lock inode with xfs_ilock_data_map_shared,
 * can we craft an appropriate ASSERT?
 *
 * end is because the VFS-level lseek interface is defined such that any
 * offset past i_size shall return -ENXIO, but we use this for quota code
 * which does not maintain i_size, and we want to SEEK_DATA past i_size.
 */
loff_t
__xfs_seek_hole_data(
	struct inode		*inode,
	loff_t			start,
	loff_t			end,
	int			whence)
{
	struct xfs_inode	*ip = XFS_I(inode);
	struct xfs_mount	*mp = ip->i_mount;
	loff_t			uninitialized_var(offset);
	xfs_fileoff_t		fsbno;
	xfs_filblks_t		lastbno;
	int			error;

	if (start >= end) {
		error = -ENXIO;
		goto out_error;
	}

	/*
	 * Try to read extents from the first block indicated
	 * by fsbno to the end block of the file.
	 */
	fsbno = XFS_B_TO_FSBT(mp, start);
	lastbno = XFS_B_TO_FSB(mp, end);

	for (;;) {
		struct xfs_bmbt_irec	map[2];
		int			nmap = 2;
		unsigned int		i;

		error = xfs_bmapi_read(ip, fsbno, lastbno - fsbno, map, &nmap,
				       XFS_BMAPI_ENTIRE);
		if (error)
			goto out_error;

		/* No extents at given offset, must be beyond EOF */
		if (nmap == 0) {
			error = -ENXIO;
			goto out_error;
		}

		for (i = 0; i < nmap; i++) {
			offset = max_t(loff_t, start,
				       XFS_FSB_TO_B(mp, map[i].br_startoff));

			/* Landed in the hole we wanted? */
			if (whence == SEEK_HOLE &&
			    map[i].br_startblock == HOLESTARTBLOCK)
				goto out;

			/* Landed in the data extent we wanted? */
			if (whence == SEEK_DATA &&
			    (map[i].br_startblock == DELAYSTARTBLOCK ||
			     (map[i].br_state == XFS_EXT_NORM &&
			      !isnullstartblock(map[i].br_startblock))))
				goto out;

			/*
			 * Landed in an unwritten extent, try to search
			 * for hole or data from page cache.
			 */
			if (map[i].br_state == XFS_EXT_UNWRITTEN) {
				if (xfs_find_get_desired_pgoff(inode, &map[i],
				      whence == SEEK_HOLE ? HOLE_OFF : DATA_OFF,
							&offset))
					goto out;
			}
		}

		/*
		 * We only received one extent out of the two requested. This
		 * means we've hit EOF and didn't find what we are looking for.
		 */
		if (nmap == 1) {
			/*
			 * If we were looking for a hole, set offset to
			 * the end of the file (i.e., there is an implicit
			 * hole at the end of any file).
		 	 */
			if (whence == SEEK_HOLE) {
				offset = end;
				break;
			}
			/*
			 * If we were looking for data, it's nowhere to be found
			 */
			ASSERT(whence == SEEK_DATA);
			error = -ENXIO;
			goto out_error;
		}

		ASSERT(i > 1);

		/*
		 * Nothing was found, proceed to the next round of search
		 * if the next reading offset is not at or beyond EOF.
		 */
		fsbno = map[i - 1].br_startoff + map[i - 1].br_blockcount;
		start = XFS_FSB_TO_B(mp, fsbno);
		if (start >= end) {
			if (whence == SEEK_HOLE) {
				offset = end;
				break;
			}
			ASSERT(whence == SEEK_DATA);
			error = -ENXIO;
			goto out_error;
		}
	}

out:
	/*
	 * If at this point we have found the hole we wanted, the returned
	 * offset may be bigger than the file size as it may be aligned to
	 * page boundary for unwritten extents.  We need to deal with this
	 * situation in particular.
	 */
	if (whence == SEEK_HOLE)
		offset = min_t(loff_t, offset, end);

	return offset;

out_error:
	return error;
}

STATIC loff_t
xfs_seek_hole_data(
	struct file		*file,
	loff_t			start,
	int			whence)
{
	struct inode		*inode = file->f_mapping->host;
	struct xfs_inode	*ip = XFS_I(inode);
	struct xfs_mount	*mp = ip->i_mount;
	uint			lock;
	loff_t			offset, end;
	int			error = 0;

	if (XFS_FORCED_SHUTDOWN(mp))
		return -EIO;

	lock = xfs_ilock_data_map_shared(ip);

	end = i_size_read(inode);
	offset = __xfs_seek_hole_data(inode, start, end, whence);
	if (offset < 0) {
		error = offset;
		goto out_unlock;
	}

	offset = vfs_setpos(file, offset, inode->i_sb->s_maxbytes);

out_unlock:
	xfs_iunlock(ip, lock);

	if (error)
		return error;
	return offset;
}

STATIC loff_t
xfs_file_llseek(
	struct file	*file,
	loff_t		offset,
	int		whence)
{
	switch (whence) {
	case SEEK_END:
	case SEEK_CUR:
	case SEEK_SET:
		return generic_file_llseek(file, offset, whence);
	case SEEK_HOLE:
	case SEEK_DATA:
		return xfs_seek_hole_data(file, offset, whence);
	default:
		return -EINVAL;
	}
}

/*
 * Locking for serialisation of IO during page faults. This results in a lock
 * ordering of:
 *
 * mmap_sem (MM)
 *   sb_start_pagefault(vfs, freeze)
 *     i_mmaplock (XFS - truncate serialisation)
 *       page_lock (MM)
 *         i_lock (XFS - extent map serialisation)
 */

/*
 * mmap()d file has taken write protection fault and is being made writable. We
 * can set the page state up correctly for a writable page, which means we can
 * do correct delalloc accounting (ENOSPC checking!) and unwritten extent
 * mapping.
 */
STATIC int
xfs_filemap_page_mkwrite(
	struct vm_area_struct	*vma,
	struct vm_fault		*vmf)
{
	struct inode		*inode = file_inode(vma->vm_file);
	int			ret;

	trace_xfs_filemap_page_mkwrite(XFS_I(inode));

	sb_start_pagefault(inode->i_sb);
	file_update_time(vma->vm_file);
	xfs_ilock(XFS_I(inode), XFS_MMAPLOCK_SHARED);

	if (IS_DAX(inode)) {
		ret = dax_iomap_fault(vma, vmf, &xfs_iomap_ops);
	} else {
		ret = iomap_page_mkwrite(vma, vmf, &xfs_iomap_ops);
		ret = block_page_mkwrite_return(ret);
	}

	xfs_iunlock(XFS_I(inode), XFS_MMAPLOCK_SHARED);
	sb_end_pagefault(inode->i_sb);

	return ret;
}

STATIC int
xfs_filemap_fault(
	struct vm_area_struct	*vma,
	struct vm_fault		*vmf)
{
	struct inode		*inode = file_inode(vma->vm_file);
	int			ret;

	trace_xfs_filemap_fault(XFS_I(inode));

	/* DAX can shortcut the normal fault path on write faults! */
	if ((vmf->flags & FAULT_FLAG_WRITE) && IS_DAX(inode))
		return xfs_filemap_page_mkwrite(vma, vmf);

	xfs_ilock(XFS_I(inode), XFS_MMAPLOCK_SHARED);
<<<<<<< HEAD
	if (IS_DAX(inode)) {
		/*
		 * we do not want to trigger unwritten extent conversion on read
		 * faults - that is unnecessary overhead and would also require
		 * changes to xfs_get_blocks_direct() to map unwritten extent
		 * ioend for conversion on read-only mappings.
		 */
		ret = dax_iomap_fault(vma, vmf, &xfs_iomap_ops);
	} else
=======
	if (IS_DAX(inode))
		ret = dax_iomap_fault(vma, vmf, &xfs_iomap_ops);
	else
>>>>>>> acdda3aa
		ret = filemap_fault(vma, vmf);
	xfs_iunlock(XFS_I(inode), XFS_MMAPLOCK_SHARED);

	return ret;
}

/*
 * Similar to xfs_filemap_fault(), the DAX fault path can call into here on
 * both read and write faults. Hence we need to handle both cases. There is no
 * ->pmd_mkwrite callout for huge pages, so we have a single function here to
 * handle both cases here. @flags carries the information on the type of fault
 * occuring.
 */
STATIC int
xfs_filemap_pmd_fault(
	struct vm_area_struct	*vma,
	unsigned long		addr,
	pmd_t			*pmd,
	unsigned int		flags)
{
	struct inode		*inode = file_inode(vma->vm_file);
	struct xfs_inode	*ip = XFS_I(inode);
	int			ret;

	if (!IS_DAX(inode))
		return VM_FAULT_FALLBACK;

	trace_xfs_filemap_pmd_fault(ip);

	if (flags & FAULT_FLAG_WRITE) {
		sb_start_pagefault(inode->i_sb);
		file_update_time(vma->vm_file);
	}

	xfs_ilock(XFS_I(inode), XFS_MMAPLOCK_SHARED);
	ret = dax_iomap_pmd_fault(vma, addr, pmd, flags, &xfs_iomap_ops);
	xfs_iunlock(XFS_I(inode), XFS_MMAPLOCK_SHARED);

	if (flags & FAULT_FLAG_WRITE)
		sb_end_pagefault(inode->i_sb);

	return ret;
}

/*
 * pfn_mkwrite was originally inteneded to ensure we capture time stamp
 * updates on write faults. In reality, it's need to serialise against
 * truncate similar to page_mkwrite. Hence we cycle the XFS_MMAPLOCK_SHARED
 * to ensure we serialise the fault barrier in place.
 */
static int
xfs_filemap_pfn_mkwrite(
	struct vm_area_struct	*vma,
	struct vm_fault		*vmf)
{

	struct inode		*inode = file_inode(vma->vm_file);
	struct xfs_inode	*ip = XFS_I(inode);
	int			ret = VM_FAULT_NOPAGE;
	loff_t			size;

	trace_xfs_filemap_pfn_mkwrite(ip);

	sb_start_pagefault(inode->i_sb);
	file_update_time(vma->vm_file);

	/* check if the faulting page hasn't raced with truncate */
	xfs_ilock(ip, XFS_MMAPLOCK_SHARED);
	size = (i_size_read(inode) + PAGE_SIZE - 1) >> PAGE_SHIFT;
	if (vmf->pgoff >= size)
		ret = VM_FAULT_SIGBUS;
	else if (IS_DAX(inode))
		ret = dax_pfn_mkwrite(vma, vmf);
	xfs_iunlock(ip, XFS_MMAPLOCK_SHARED);
	sb_end_pagefault(inode->i_sb);
	return ret;

}

static const struct vm_operations_struct xfs_file_vm_ops = {
	.fault		= xfs_filemap_fault,
	.pmd_fault	= xfs_filemap_pmd_fault,
	.map_pages	= filemap_map_pages,
	.page_mkwrite	= xfs_filemap_page_mkwrite,
	.pfn_mkwrite	= xfs_filemap_pfn_mkwrite,
};

STATIC int
xfs_file_mmap(
	struct file	*filp,
	struct vm_area_struct *vma)
{
	file_accessed(filp);
	vma->vm_ops = &xfs_file_vm_ops;
	if (IS_DAX(file_inode(filp)))
		vma->vm_flags |= VM_MIXEDMAP | VM_HUGEPAGE;
	return 0;
}

const struct file_operations xfs_file_operations = {
	.llseek		= xfs_file_llseek,
	.read_iter	= xfs_file_read_iter,
	.write_iter	= xfs_file_write_iter,
	.splice_read	= generic_file_splice_read,
	.splice_write	= iter_file_splice_write,
	.unlocked_ioctl	= xfs_file_ioctl,
#ifdef CONFIG_COMPAT
	.compat_ioctl	= xfs_file_compat_ioctl,
#endif
	.mmap		= xfs_file_mmap,
	.open		= xfs_file_open,
	.release	= xfs_file_release,
	.fsync		= xfs_file_fsync,
	.get_unmapped_area = thp_get_unmapped_area,
	.fallocate	= xfs_file_fallocate,
	.copy_file_range = xfs_file_copy_range,
	.clone_file_range = xfs_file_clone_range,
	.dedupe_file_range = xfs_file_dedupe_range,
};

const struct file_operations xfs_dir_file_operations = {
	.open		= xfs_dir_open,
	.read		= generic_read_dir,
	.iterate_shared	= xfs_file_readdir,
	.llseek		= generic_file_llseek,
	.unlocked_ioctl	= xfs_file_ioctl,
#ifdef CONFIG_COMPAT
	.compat_ioctl	= xfs_file_compat_ioctl,
#endif
	.fsync		= xfs_dir_fsync,
};<|MERGE_RESOLUTION|>--- conflicted
+++ resolved
@@ -242,15 +242,9 @@
 	if (!count)
 		return 0; /* skip atime */
 
-<<<<<<< HEAD
-	xfs_rw_ilock(ip, XFS_IOLOCK_SHARED);
-	ret = dax_iomap_rw(iocb, to, &xfs_iomap_ops);
-	xfs_rw_iunlock(ip, XFS_IOLOCK_SHARED);
-=======
 	xfs_ilock(ip, XFS_IOLOCK_SHARED);
 	ret = dax_iomap_rw(iocb, to, &xfs_iomap_ops);
 	xfs_iunlock(ip, XFS_IOLOCK_SHARED);
->>>>>>> acdda3aa
 
 	file_accessed(iocb->ki_filp);
 	return ret;
@@ -604,10 +598,6 @@
 	count = iov_iter_count(from);
 
 	trace_xfs_file_dax_write(ip, count, pos);
-<<<<<<< HEAD
-
-=======
->>>>>>> acdda3aa
 	ret = dax_iomap_rw(iocb, from, &xfs_iomap_ops);
 	if (ret > 0 && iocb->ki_pos > i_size_read(inode)) {
 		i_size_write(inode, iocb->ki_pos);
@@ -1455,21 +1445,9 @@
 		return xfs_filemap_page_mkwrite(vma, vmf);
 
 	xfs_ilock(XFS_I(inode), XFS_MMAPLOCK_SHARED);
-<<<<<<< HEAD
-	if (IS_DAX(inode)) {
-		/*
-		 * we do not want to trigger unwritten extent conversion on read
-		 * faults - that is unnecessary overhead and would also require
-		 * changes to xfs_get_blocks_direct() to map unwritten extent
-		 * ioend for conversion on read-only mappings.
-		 */
-		ret = dax_iomap_fault(vma, vmf, &xfs_iomap_ops);
-	} else
-=======
 	if (IS_DAX(inode))
 		ret = dax_iomap_fault(vma, vmf, &xfs_iomap_ops);
 	else
->>>>>>> acdda3aa
 		ret = filemap_fault(vma, vmf);
 	xfs_iunlock(XFS_I(inode), XFS_MMAPLOCK_SHARED);
 
