// SPDX-License-Identifier: GPL-2.0-only
/*
 * Copyright (c) 2007-2009 Patrick McHardy <kaber@trash.net>
 *
 * Development of this code funded by Astaro AG (http://www.astaro.com/)
 */

#include <linux/module.h>
#include <linux/init.h>
#include <linux/list.h>
#include <linux/skbuff.h>
#include <linux/netlink.h>
#include <linux/vmalloc.h>
#include <linux/rhashtable.h>
#include <linux/netfilter.h>
#include <linux/netfilter/nfnetlink.h>
#include <linux/netfilter/nf_tables.h>
#include <net/netfilter/nf_flow_table.h>
#include <net/netfilter/nf_tables_core.h>
#include <net/netfilter/nf_tables.h>
#include <net/netfilter/nf_tables_offload.h>
#include <net/net_namespace.h>
#include <net/sock.h>

#define NFT_MODULE_AUTOLOAD_LIMIT (MODULE_NAME_LEN - sizeof("nft-expr-255-"))

static LIST_HEAD(nf_tables_expressions);
static LIST_HEAD(nf_tables_objects);
static LIST_HEAD(nf_tables_flowtables);
static LIST_HEAD(nf_tables_destroy_list);
static DEFINE_SPINLOCK(nf_tables_destroy_list_lock);
static u64 table_handle;

enum {
	NFT_VALIDATE_SKIP	= 0,
	NFT_VALIDATE_NEED,
	NFT_VALIDATE_DO,
};

static struct rhltable nft_objname_ht;

static u32 nft_chain_hash(const void *data, u32 len, u32 seed);
static u32 nft_chain_hash_obj(const void *data, u32 len, u32 seed);
static int nft_chain_hash_cmp(struct rhashtable_compare_arg *, const void *);

static u32 nft_objname_hash(const void *data, u32 len, u32 seed);
static u32 nft_objname_hash_obj(const void *data, u32 len, u32 seed);
static int nft_objname_hash_cmp(struct rhashtable_compare_arg *, const void *);

static const struct rhashtable_params nft_chain_ht_params = {
	.head_offset		= offsetof(struct nft_chain, rhlhead),
	.key_offset		= offsetof(struct nft_chain, name),
	.hashfn			= nft_chain_hash,
	.obj_hashfn		= nft_chain_hash_obj,
	.obj_cmpfn		= nft_chain_hash_cmp,
	.automatic_shrinking	= true,
};

static const struct rhashtable_params nft_objname_ht_params = {
	.head_offset		= offsetof(struct nft_object, rhlhead),
	.key_offset		= offsetof(struct nft_object, key),
	.hashfn			= nft_objname_hash,
	.obj_hashfn		= nft_objname_hash_obj,
	.obj_cmpfn		= nft_objname_hash_cmp,
	.automatic_shrinking	= true,
};

static void nft_validate_state_update(struct net *net, u8 new_validate_state)
{
	switch (net->nft.validate_state) {
	case NFT_VALIDATE_SKIP:
		WARN_ON_ONCE(new_validate_state == NFT_VALIDATE_DO);
		break;
	case NFT_VALIDATE_NEED:
		break;
	case NFT_VALIDATE_DO:
		if (new_validate_state == NFT_VALIDATE_NEED)
			return;
	}

	net->nft.validate_state = new_validate_state;
}
static void nf_tables_trans_destroy_work(struct work_struct *w);
static DECLARE_WORK(trans_destroy_work, nf_tables_trans_destroy_work);

static void nft_ctx_init(struct nft_ctx *ctx,
			 struct net *net,
			 const struct sk_buff *skb,
			 const struct nlmsghdr *nlh,
			 u8 family,
			 struct nft_table *table,
			 struct nft_chain *chain,
			 const struct nlattr * const *nla)
{
	ctx->net	= net;
	ctx->family	= family;
	ctx->level	= 0;
	ctx->table	= table;
	ctx->chain	= chain;
	ctx->nla   	= nla;
	ctx->portid	= NETLINK_CB(skb).portid;
	ctx->report	= nlmsg_report(nlh);
	ctx->flags	= nlh->nlmsg_flags;
	ctx->seq	= nlh->nlmsg_seq;
}

static struct nft_trans *nft_trans_alloc_gfp(const struct nft_ctx *ctx,
					     int msg_type, u32 size, gfp_t gfp)
{
	struct nft_trans *trans;

	trans = kzalloc(sizeof(struct nft_trans) + size, gfp);
	if (trans == NULL)
		return NULL;

	trans->msg_type = msg_type;
	trans->ctx	= *ctx;

	return trans;
}

static struct nft_trans *nft_trans_alloc(const struct nft_ctx *ctx,
					 int msg_type, u32 size)
{
	return nft_trans_alloc_gfp(ctx, msg_type, size, GFP_KERNEL);
}

static void nft_trans_destroy(struct nft_trans *trans)
{
	list_del(&trans->list);
	kfree(trans);
}

static void nft_set_trans_bind(const struct nft_ctx *ctx, struct nft_set *set)
{
	struct net *net = ctx->net;
	struct nft_trans *trans;

	if (!nft_set_is_anonymous(set))
		return;

	list_for_each_entry_reverse(trans, &net->nft.commit_list, list) {
		switch (trans->msg_type) {
		case NFT_MSG_NEWSET:
			if (nft_trans_set(trans) == set)
				nft_trans_set_bound(trans) = true;
			break;
		case NFT_MSG_NEWSETELEM:
			if (nft_trans_elem_set(trans) == set)
				nft_trans_elem_set_bound(trans) = true;
			break;
		}
	}
}

static int nft_netdev_register_hooks(struct net *net,
				     struct list_head *hook_list)
{
	struct nft_hook *hook;
	int err, j;

	j = 0;
	list_for_each_entry(hook, hook_list, list) {
		err = nf_register_net_hook(net, &hook->ops);
		if (err < 0)
			goto err_register;

		j++;
	}
	return 0;

err_register:
	list_for_each_entry(hook, hook_list, list) {
		if (j-- <= 0)
			break;

		nf_unregister_net_hook(net, &hook->ops);
	}
	return err;
}

static void nft_netdev_unregister_hooks(struct net *net,
					struct list_head *hook_list)
{
	struct nft_hook *hook;

	list_for_each_entry(hook, hook_list, list)
		nf_unregister_net_hook(net, &hook->ops);
}

static int nf_tables_register_hook(struct net *net,
				   const struct nft_table *table,
				   struct nft_chain *chain)
{
	struct nft_base_chain *basechain;
	const struct nf_hook_ops *ops;

	if (table->flags & NFT_TABLE_F_DORMANT ||
	    !nft_is_base_chain(chain))
		return 0;

	basechain = nft_base_chain(chain);
	ops = &basechain->ops;

	if (basechain->type->ops_register)
		return basechain->type->ops_register(net, ops);

	if (table->family == NFPROTO_NETDEV)
		return nft_netdev_register_hooks(net, &basechain->hook_list);

	return nf_register_net_hook(net, &basechain->ops);
}

static void nf_tables_unregister_hook(struct net *net,
				      const struct nft_table *table,
				      struct nft_chain *chain)
{
	struct nft_base_chain *basechain;
	const struct nf_hook_ops *ops;

	if (table->flags & NFT_TABLE_F_DORMANT ||
	    !nft_is_base_chain(chain))
		return;
	basechain = nft_base_chain(chain);
	ops = &basechain->ops;

	if (basechain->type->ops_unregister)
		return basechain->type->ops_unregister(net, ops);

	if (table->family == NFPROTO_NETDEV)
		nft_netdev_unregister_hooks(net, &basechain->hook_list);
	else
		nf_unregister_net_hook(net, &basechain->ops);
}

static int nft_trans_table_add(struct nft_ctx *ctx, int msg_type)
{
	struct nft_trans *trans;

	trans = nft_trans_alloc(ctx, msg_type, sizeof(struct nft_trans_table));
	if (trans == NULL)
		return -ENOMEM;

	if (msg_type == NFT_MSG_NEWTABLE)
		nft_activate_next(ctx->net, ctx->table);

	list_add_tail(&trans->list, &ctx->net->nft.commit_list);
	return 0;
}

static int nft_deltable(struct nft_ctx *ctx)
{
	int err;

	err = nft_trans_table_add(ctx, NFT_MSG_DELTABLE);
	if (err < 0)
		return err;

	nft_deactivate_next(ctx->net, ctx->table);
	return err;
}

static struct nft_trans *nft_trans_chain_add(struct nft_ctx *ctx, int msg_type)
{
	struct nft_trans *trans;

	trans = nft_trans_alloc(ctx, msg_type, sizeof(struct nft_trans_chain));
	if (trans == NULL)
		return ERR_PTR(-ENOMEM);

	if (msg_type == NFT_MSG_NEWCHAIN)
		nft_activate_next(ctx->net, ctx->chain);

	list_add_tail(&trans->list, &ctx->net->nft.commit_list);
	return trans;
}

static int nft_delchain(struct nft_ctx *ctx)
{
	struct nft_trans *trans;

	trans = nft_trans_chain_add(ctx, NFT_MSG_DELCHAIN);
	if (IS_ERR(trans))
		return PTR_ERR(trans);

	ctx->table->use--;
	nft_deactivate_next(ctx->net, ctx->chain);

	return 0;
}

static void nft_rule_expr_activate(const struct nft_ctx *ctx,
				   struct nft_rule *rule)
{
	struct nft_expr *expr;

	expr = nft_expr_first(rule);
	while (expr != nft_expr_last(rule) && expr->ops) {
		if (expr->ops->activate)
			expr->ops->activate(ctx, expr);

		expr = nft_expr_next(expr);
	}
}

static void nft_rule_expr_deactivate(const struct nft_ctx *ctx,
				     struct nft_rule *rule,
				     enum nft_trans_phase phase)
{
	struct nft_expr *expr;

	expr = nft_expr_first(rule);
	while (expr != nft_expr_last(rule) && expr->ops) {
		if (expr->ops->deactivate)
			expr->ops->deactivate(ctx, expr, phase);

		expr = nft_expr_next(expr);
	}
}

static int
nf_tables_delrule_deactivate(struct nft_ctx *ctx, struct nft_rule *rule)
{
	/* You cannot delete the same rule twice */
	if (nft_is_active_next(ctx->net, rule)) {
		nft_deactivate_next(ctx->net, rule);
		ctx->chain->use--;
		return 0;
	}
	return -ENOENT;
}

static struct nft_trans *nft_trans_rule_add(struct nft_ctx *ctx, int msg_type,
					    struct nft_rule *rule)
{
	struct nft_trans *trans;

	trans = nft_trans_alloc(ctx, msg_type, sizeof(struct nft_trans_rule));
	if (trans == NULL)
		return NULL;

	if (msg_type == NFT_MSG_NEWRULE && ctx->nla[NFTA_RULE_ID] != NULL) {
		nft_trans_rule_id(trans) =
			ntohl(nla_get_be32(ctx->nla[NFTA_RULE_ID]));
	}
	nft_trans_rule(trans) = rule;
	list_add_tail(&trans->list, &ctx->net->nft.commit_list);

	return trans;
}

static int nft_delrule(struct nft_ctx *ctx, struct nft_rule *rule)
{
	struct nft_flow_rule *flow;
	struct nft_trans *trans;
	int err;

	trans = nft_trans_rule_add(ctx, NFT_MSG_DELRULE, rule);
	if (trans == NULL)
		return -ENOMEM;

	if (ctx->chain->flags & NFT_CHAIN_HW_OFFLOAD) {
		flow = nft_flow_rule_create(ctx->net, rule);
		if (IS_ERR(flow)) {
			nft_trans_destroy(trans);
			return PTR_ERR(flow);
		}

		nft_trans_flow_rule(trans) = flow;
	}

	err = nf_tables_delrule_deactivate(ctx, rule);
	if (err < 0) {
		nft_trans_destroy(trans);
		return err;
	}
	nft_rule_expr_deactivate(ctx, rule, NFT_TRANS_PREPARE);

	return 0;
}

static int nft_delrule_by_chain(struct nft_ctx *ctx)
{
	struct nft_rule *rule;
	int err;

	list_for_each_entry(rule, &ctx->chain->rules, list) {
		if (!nft_is_active_next(ctx->net, rule))
			continue;

		err = nft_delrule(ctx, rule);
		if (err < 0)
			return err;
	}
	return 0;
}

static int nft_trans_set_add(const struct nft_ctx *ctx, int msg_type,
			     struct nft_set *set)
{
	struct nft_trans *trans;

	trans = nft_trans_alloc(ctx, msg_type, sizeof(struct nft_trans_set));
	if (trans == NULL)
		return -ENOMEM;

	if (msg_type == NFT_MSG_NEWSET && ctx->nla[NFTA_SET_ID] != NULL) {
		nft_trans_set_id(trans) =
			ntohl(nla_get_be32(ctx->nla[NFTA_SET_ID]));
		nft_activate_next(ctx->net, set);
	}
	nft_trans_set(trans) = set;
	list_add_tail(&trans->list, &ctx->net->nft.commit_list);

	return 0;
}

static int nft_delset(const struct nft_ctx *ctx, struct nft_set *set)
{
	int err;

	err = nft_trans_set_add(ctx, NFT_MSG_DELSET, set);
	if (err < 0)
		return err;

	nft_deactivate_next(ctx->net, set);
	ctx->table->use--;

	return err;
}

static int nft_trans_obj_add(struct nft_ctx *ctx, int msg_type,
			     struct nft_object *obj)
{
	struct nft_trans *trans;

	trans = nft_trans_alloc(ctx, msg_type, sizeof(struct nft_trans_obj));
	if (trans == NULL)
		return -ENOMEM;

	if (msg_type == NFT_MSG_NEWOBJ)
		nft_activate_next(ctx->net, obj);

	nft_trans_obj(trans) = obj;
	list_add_tail(&trans->list, &ctx->net->nft.commit_list);

	return 0;
}

static int nft_delobj(struct nft_ctx *ctx, struct nft_object *obj)
{
	int err;

	err = nft_trans_obj_add(ctx, NFT_MSG_DELOBJ, obj);
	if (err < 0)
		return err;

	nft_deactivate_next(ctx->net, obj);
	ctx->table->use--;

	return err;
}

static int nft_trans_flowtable_add(struct nft_ctx *ctx, int msg_type,
				   struct nft_flowtable *flowtable)
{
	struct nft_trans *trans;

	trans = nft_trans_alloc(ctx, msg_type,
				sizeof(struct nft_trans_flowtable));
	if (trans == NULL)
		return -ENOMEM;

	if (msg_type == NFT_MSG_NEWFLOWTABLE)
		nft_activate_next(ctx->net, flowtable);

	nft_trans_flowtable(trans) = flowtable;
	list_add_tail(&trans->list, &ctx->net->nft.commit_list);

	return 0;
}

static int nft_delflowtable(struct nft_ctx *ctx,
			    struct nft_flowtable *flowtable)
{
	int err;

	err = nft_trans_flowtable_add(ctx, NFT_MSG_DELFLOWTABLE, flowtable);
	if (err < 0)
		return err;

	nft_deactivate_next(ctx->net, flowtable);
	ctx->table->use--;

	return err;
}

/*
 * Tables
 */

static struct nft_table *nft_table_lookup(const struct net *net,
					  const struct nlattr *nla,
					  u8 family, u8 genmask)
{
	struct nft_table *table;

	if (nla == NULL)
		return ERR_PTR(-EINVAL);

	list_for_each_entry_rcu(table, &net->nft.tables, list,
				lockdep_is_held(&net->nft.commit_mutex)) {
		if (!nla_strcmp(nla, table->name) &&
		    table->family == family &&
		    nft_active_genmask(table, genmask))
			return table;
	}

	return ERR_PTR(-ENOENT);
}

static struct nft_table *nft_table_lookup_byhandle(const struct net *net,
						   const struct nlattr *nla,
						   u8 genmask)
{
	struct nft_table *table;

	list_for_each_entry(table, &net->nft.tables, list) {
		if (be64_to_cpu(nla_get_be64(nla)) == table->handle &&
		    nft_active_genmask(table, genmask))
			return table;
	}

	return ERR_PTR(-ENOENT);
}

static inline u64 nf_tables_alloc_handle(struct nft_table *table)
{
	return ++table->hgenerator;
}

static const struct nft_chain_type *chain_type[NFPROTO_NUMPROTO][NFT_CHAIN_T_MAX];

static const struct nft_chain_type *
__nft_chain_type_get(u8 family, enum nft_chain_types type)
{
	if (family >= NFPROTO_NUMPROTO ||
	    type >= NFT_CHAIN_T_MAX)
		return NULL;

	return chain_type[family][type];
}

static const struct nft_chain_type *
__nf_tables_chain_type_lookup(const struct nlattr *nla, u8 family)
{
	const struct nft_chain_type *type;
	int i;

	for (i = 0; i < NFT_CHAIN_T_MAX; i++) {
		type = __nft_chain_type_get(family, i);
		if (!type)
			continue;
		if (!nla_strcmp(nla, type->name))
			return type;
	}
	return NULL;
}

struct nft_module_request {
	struct list_head	list;
	char			module[MODULE_NAME_LEN];
	bool			done;
};

#ifdef CONFIG_MODULES
static int nft_request_module(struct net *net, const char *fmt, ...)
{
	char module_name[MODULE_NAME_LEN];
	struct nft_module_request *req;
	va_list args;
	int ret;

	va_start(args, fmt);
	ret = vsnprintf(module_name, MODULE_NAME_LEN, fmt, args);
	va_end(args);
	if (ret >= MODULE_NAME_LEN)
		return 0;

	list_for_each_entry(req, &net->nft.module_list, list) {
		if (!strcmp(req->module, module_name)) {
			if (req->done)
				return 0;

			/* A request to load this module already exists. */
			return -EAGAIN;
		}
	}

	req = kmalloc(sizeof(*req), GFP_KERNEL);
	if (!req)
		return -ENOMEM;

	req->done = false;
	strlcpy(req->module, module_name, MODULE_NAME_LEN);
	list_add_tail(&req->list, &net->nft.module_list);

	return -EAGAIN;
}
#endif

static void lockdep_nfnl_nft_mutex_not_held(void)
{
#ifdef CONFIG_PROVE_LOCKING
	WARN_ON_ONCE(lockdep_nfnl_is_held(NFNL_SUBSYS_NFTABLES));
#endif
}

static const struct nft_chain_type *
nf_tables_chain_type_lookup(struct net *net, const struct nlattr *nla,
			    u8 family, bool autoload)
{
	const struct nft_chain_type *type;

	type = __nf_tables_chain_type_lookup(nla, family);
	if (type != NULL)
		return type;

	lockdep_nfnl_nft_mutex_not_held();
#ifdef CONFIG_MODULES
	if (autoload) {
		if (nft_request_module(net, "nft-chain-%u-%.*s", family,
				       nla_len(nla),
				       (const char *)nla_data(nla)) == -EAGAIN)
			return ERR_PTR(-EAGAIN);
	}
#endif
	return ERR_PTR(-ENOENT);
}

static const struct nla_policy nft_table_policy[NFTA_TABLE_MAX + 1] = {
	[NFTA_TABLE_NAME]	= { .type = NLA_STRING,
				    .len = NFT_TABLE_MAXNAMELEN - 1 },
	[NFTA_TABLE_FLAGS]	= { .type = NLA_U32 },
	[NFTA_TABLE_HANDLE]	= { .type = NLA_U64 },
};

static int nf_tables_fill_table_info(struct sk_buff *skb, struct net *net,
				     u32 portid, u32 seq, int event, u32 flags,
				     int family, const struct nft_table *table)
{
	struct nlmsghdr *nlh;
	struct nfgenmsg *nfmsg;

	event = nfnl_msg_type(NFNL_SUBSYS_NFTABLES, event);
	nlh = nlmsg_put(skb, portid, seq, event, sizeof(struct nfgenmsg), flags);
	if (nlh == NULL)
		goto nla_put_failure;

	nfmsg = nlmsg_data(nlh);
	nfmsg->nfgen_family	= family;
	nfmsg->version		= NFNETLINK_V0;
	nfmsg->res_id		= htons(net->nft.base_seq & 0xffff);

	if (nla_put_string(skb, NFTA_TABLE_NAME, table->name) ||
	    nla_put_be32(skb, NFTA_TABLE_FLAGS, htonl(table->flags)) ||
	    nla_put_be32(skb, NFTA_TABLE_USE, htonl(table->use)) ||
	    nla_put_be64(skb, NFTA_TABLE_HANDLE, cpu_to_be64(table->handle),
			 NFTA_TABLE_PAD))
		goto nla_put_failure;

	nlmsg_end(skb, nlh);
	return 0;

nla_put_failure:
	nlmsg_trim(skb, nlh);
	return -1;
}

static void nf_tables_table_notify(const struct nft_ctx *ctx, int event)
{
	struct sk_buff *skb;
	int err;

	if (!ctx->report &&
	    !nfnetlink_has_listeners(ctx->net, NFNLGRP_NFTABLES))
		return;

	skb = nlmsg_new(NLMSG_GOODSIZE, GFP_KERNEL);
	if (skb == NULL)
		goto err;

	err = nf_tables_fill_table_info(skb, ctx->net, ctx->portid, ctx->seq,
					event, 0, ctx->family, ctx->table);
	if (err < 0) {
		kfree_skb(skb);
		goto err;
	}

	nfnetlink_send(skb, ctx->net, ctx->portid, NFNLGRP_NFTABLES,
		       ctx->report, GFP_KERNEL);
	return;
err:
	nfnetlink_set_err(ctx->net, ctx->portid, NFNLGRP_NFTABLES, -ENOBUFS);
}

static int nf_tables_dump_tables(struct sk_buff *skb,
				 struct netlink_callback *cb)
{
	const struct nfgenmsg *nfmsg = nlmsg_data(cb->nlh);
	const struct nft_table *table;
	unsigned int idx = 0, s_idx = cb->args[0];
	struct net *net = sock_net(skb->sk);
	int family = nfmsg->nfgen_family;

	rcu_read_lock();
	cb->seq = net->nft.base_seq;

	list_for_each_entry_rcu(table, &net->nft.tables, list) {
		if (family != NFPROTO_UNSPEC && family != table->family)
			continue;

		if (idx < s_idx)
			goto cont;
		if (idx > s_idx)
			memset(&cb->args[1], 0,
			       sizeof(cb->args) - sizeof(cb->args[0]));
		if (!nft_is_active(net, table))
			continue;
		if (nf_tables_fill_table_info(skb, net,
					      NETLINK_CB(cb->skb).portid,
					      cb->nlh->nlmsg_seq,
					      NFT_MSG_NEWTABLE, NLM_F_MULTI,
					      table->family, table) < 0)
			goto done;

		nl_dump_check_consistent(cb, nlmsg_hdr(skb));
cont:
		idx++;
	}
done:
	rcu_read_unlock();
	cb->args[0] = idx;
	return skb->len;
}

static int nft_netlink_dump_start_rcu(struct sock *nlsk, struct sk_buff *skb,
				      const struct nlmsghdr *nlh,
				      struct netlink_dump_control *c)
{
	int err;

	if (!try_module_get(THIS_MODULE))
		return -EINVAL;

	rcu_read_unlock();
	err = netlink_dump_start(nlsk, skb, nlh, c);
	rcu_read_lock();
	module_put(THIS_MODULE);

	return err;
}

/* called with rcu_read_lock held */
static int nf_tables_gettable(struct net *net, struct sock *nlsk,
			      struct sk_buff *skb, const struct nlmsghdr *nlh,
			      const struct nlattr * const nla[],
			      struct netlink_ext_ack *extack)
{
	const struct nfgenmsg *nfmsg = nlmsg_data(nlh);
	u8 genmask = nft_genmask_cur(net);
	const struct nft_table *table;
	struct sk_buff *skb2;
	int family = nfmsg->nfgen_family;
	int err;

	if (nlh->nlmsg_flags & NLM_F_DUMP) {
		struct netlink_dump_control c = {
			.dump = nf_tables_dump_tables,
			.module = THIS_MODULE,
		};

		return nft_netlink_dump_start_rcu(nlsk, skb, nlh, &c);
	}

	table = nft_table_lookup(net, nla[NFTA_TABLE_NAME], family, genmask);
	if (IS_ERR(table)) {
		NL_SET_BAD_ATTR(extack, nla[NFTA_TABLE_NAME]);
		return PTR_ERR(table);
	}

	skb2 = alloc_skb(NLMSG_GOODSIZE, GFP_ATOMIC);
	if (!skb2)
		return -ENOMEM;

	err = nf_tables_fill_table_info(skb2, net, NETLINK_CB(skb).portid,
					nlh->nlmsg_seq, NFT_MSG_NEWTABLE, 0,
					family, table);
	if (err < 0)
		goto err;

	return nlmsg_unicast(nlsk, skb2, NETLINK_CB(skb).portid);

err:
	kfree_skb(skb2);
	return err;
}

static void nft_table_disable(struct net *net, struct nft_table *table, u32 cnt)
{
	struct nft_chain *chain;
	u32 i = 0;

	list_for_each_entry(chain, &table->chains, list) {
		if (!nft_is_active_next(net, chain))
			continue;
		if (!nft_is_base_chain(chain))
			continue;

		if (cnt && i++ == cnt)
			break;

		nf_tables_unregister_hook(net, table, chain);
	}
}

static int nf_tables_table_enable(struct net *net, struct nft_table *table)
{
	struct nft_chain *chain;
	int err, i = 0;

	list_for_each_entry(chain, &table->chains, list) {
		if (!nft_is_active_next(net, chain))
			continue;
		if (!nft_is_base_chain(chain))
			continue;

		err = nf_tables_register_hook(net, table, chain);
		if (err < 0)
			goto err_register_hooks;

		i++;
	}
	return 0;

err_register_hooks:
	if (i)
		nft_table_disable(net, table, i);
	return err;
}

static void nf_tables_table_disable(struct net *net, struct nft_table *table)
{
	nft_table_disable(net, table, 0);
}

static int nf_tables_updtable(struct nft_ctx *ctx)
{
	struct nft_trans *trans;
	u32 flags;
	int ret = 0;

	if (!ctx->nla[NFTA_TABLE_FLAGS])
		return 0;

	flags = ntohl(nla_get_be32(ctx->nla[NFTA_TABLE_FLAGS]));
	if (flags & ~NFT_TABLE_F_DORMANT)
		return -EINVAL;

	if (flags == ctx->table->flags)
		return 0;

	trans = nft_trans_alloc(ctx, NFT_MSG_NEWTABLE,
				sizeof(struct nft_trans_table));
	if (trans == NULL)
		return -ENOMEM;

	if ((flags & NFT_TABLE_F_DORMANT) &&
	    !(ctx->table->flags & NFT_TABLE_F_DORMANT)) {
		nft_trans_table_enable(trans) = false;
	} else if (!(flags & NFT_TABLE_F_DORMANT) &&
		   ctx->table->flags & NFT_TABLE_F_DORMANT) {
		ctx->table->flags &= ~NFT_TABLE_F_DORMANT;
		ret = nf_tables_table_enable(ctx->net, ctx->table);
		if (ret >= 0)
			nft_trans_table_enable(trans) = true;
		else
			ctx->table->flags |= NFT_TABLE_F_DORMANT;
	}
	if (ret < 0)
		goto err;

	nft_trans_table_update(trans) = true;
	list_add_tail(&trans->list, &ctx->net->nft.commit_list);
	return 0;
err:
	nft_trans_destroy(trans);
	return ret;
}

static u32 nft_chain_hash(const void *data, u32 len, u32 seed)
{
	const char *name = data;

	return jhash(name, strlen(name), seed);
}

static u32 nft_chain_hash_obj(const void *data, u32 len, u32 seed)
{
	const struct nft_chain *chain = data;

	return nft_chain_hash(chain->name, 0, seed);
}

static int nft_chain_hash_cmp(struct rhashtable_compare_arg *arg,
			      const void *ptr)
{
	const struct nft_chain *chain = ptr;
	const char *name = arg->key;

	return strcmp(chain->name, name);
}

static u32 nft_objname_hash(const void *data, u32 len, u32 seed)
{
	const struct nft_object_hash_key *k = data;

	seed ^= hash_ptr(k->table, 32);

	return jhash(k->name, strlen(k->name), seed);
}

static u32 nft_objname_hash_obj(const void *data, u32 len, u32 seed)
{
	const struct nft_object *obj = data;

	return nft_objname_hash(&obj->key, 0, seed);
}

static int nft_objname_hash_cmp(struct rhashtable_compare_arg *arg,
				const void *ptr)
{
	const struct nft_object_hash_key *k = arg->key;
	const struct nft_object *obj = ptr;

	if (obj->key.table != k->table)
		return -1;

	return strcmp(obj->key.name, k->name);
}

static int nf_tables_newtable(struct net *net, struct sock *nlsk,
			      struct sk_buff *skb, const struct nlmsghdr *nlh,
			      const struct nlattr * const nla[],
			      struct netlink_ext_ack *extack)
{
	const struct nfgenmsg *nfmsg = nlmsg_data(nlh);
	u8 genmask = nft_genmask_next(net);
	int family = nfmsg->nfgen_family;
	const struct nlattr *attr;
	struct nft_table *table;
	u32 flags = 0;
	struct nft_ctx ctx;
	int err;

	lockdep_assert_held(&net->nft.commit_mutex);
	attr = nla[NFTA_TABLE_NAME];
	table = nft_table_lookup(net, attr, family, genmask);
	if (IS_ERR(table)) {
		if (PTR_ERR(table) != -ENOENT)
			return PTR_ERR(table);
	} else {
		if (nlh->nlmsg_flags & NLM_F_EXCL) {
			NL_SET_BAD_ATTR(extack, attr);
			return -EEXIST;
		}
		if (nlh->nlmsg_flags & NLM_F_REPLACE)
			return -EOPNOTSUPP;

		nft_ctx_init(&ctx, net, skb, nlh, family, table, NULL, nla);
		return nf_tables_updtable(&ctx);
	}

	if (nla[NFTA_TABLE_FLAGS]) {
		flags = ntohl(nla_get_be32(nla[NFTA_TABLE_FLAGS]));
		if (flags & ~NFT_TABLE_F_DORMANT)
			return -EINVAL;
	}

	err = -ENOMEM;
	table = kzalloc(sizeof(*table), GFP_KERNEL);
	if (table == NULL)
		goto err_kzalloc;

	table->name = nla_strdup(attr, GFP_KERNEL);
	if (table->name == NULL)
		goto err_strdup;

	err = rhltable_init(&table->chains_ht, &nft_chain_ht_params);
	if (err)
		goto err_chain_ht;

	INIT_LIST_HEAD(&table->chains);
	INIT_LIST_HEAD(&table->sets);
	INIT_LIST_HEAD(&table->objects);
	INIT_LIST_HEAD(&table->flowtables);
	table->family = family;
	table->flags = flags;
	table->handle = ++table_handle;

	nft_ctx_init(&ctx, net, skb, nlh, family, table, NULL, nla);
	err = nft_trans_table_add(&ctx, NFT_MSG_NEWTABLE);
	if (err < 0)
		goto err_trans;

	list_add_tail_rcu(&table->list, &net->nft.tables);
	return 0;
err_trans:
	rhltable_destroy(&table->chains_ht);
err_chain_ht:
	kfree(table->name);
err_strdup:
	kfree(table);
err_kzalloc:
	return err;
}

static int nft_flush_table(struct nft_ctx *ctx)
{
	struct nft_flowtable *flowtable, *nft;
	struct nft_chain *chain, *nc;
	struct nft_object *obj, *ne;
	struct nft_set *set, *ns;
	int err;

	list_for_each_entry(chain, &ctx->table->chains, list) {
		if (!nft_is_active_next(ctx->net, chain))
			continue;

		ctx->chain = chain;

		err = nft_delrule_by_chain(ctx);
		if (err < 0)
			goto out;
	}

	list_for_each_entry_safe(set, ns, &ctx->table->sets, list) {
		if (!nft_is_active_next(ctx->net, set))
			continue;

		if (nft_set_is_anonymous(set) &&
		    !list_empty(&set->bindings))
			continue;

		err = nft_delset(ctx, set);
		if (err < 0)
			goto out;
	}

	list_for_each_entry_safe(flowtable, nft, &ctx->table->flowtables, list) {
		if (!nft_is_active_next(ctx->net, flowtable))
			continue;

		err = nft_delflowtable(ctx, flowtable);
		if (err < 0)
			goto out;
	}

	list_for_each_entry_safe(obj, ne, &ctx->table->objects, list) {
		if (!nft_is_active_next(ctx->net, obj))
			continue;

		err = nft_delobj(ctx, obj);
		if (err < 0)
			goto out;
	}

	list_for_each_entry_safe(chain, nc, &ctx->table->chains, list) {
		if (!nft_is_active_next(ctx->net, chain))
			continue;

		ctx->chain = chain;

		err = nft_delchain(ctx);
		if (err < 0)
			goto out;
	}

	err = nft_deltable(ctx);
out:
	return err;
}

static int nft_flush(struct nft_ctx *ctx, int family)
{
	struct nft_table *table, *nt;
	const struct nlattr * const *nla = ctx->nla;
	int err = 0;

	list_for_each_entry_safe(table, nt, &ctx->net->nft.tables, list) {
		if (family != AF_UNSPEC && table->family != family)
			continue;

		ctx->family = table->family;

		if (!nft_is_active_next(ctx->net, table))
			continue;

		if (nla[NFTA_TABLE_NAME] &&
		    nla_strcmp(nla[NFTA_TABLE_NAME], table->name) != 0)
			continue;

		ctx->table = table;

		err = nft_flush_table(ctx);
		if (err < 0)
			goto out;
	}
out:
	return err;
}

static int nf_tables_deltable(struct net *net, struct sock *nlsk,
			      struct sk_buff *skb, const struct nlmsghdr *nlh,
			      const struct nlattr * const nla[],
			      struct netlink_ext_ack *extack)
{
	const struct nfgenmsg *nfmsg = nlmsg_data(nlh);
	u8 genmask = nft_genmask_next(net);
	int family = nfmsg->nfgen_family;
	const struct nlattr *attr;
	struct nft_table *table;
	struct nft_ctx ctx;

	nft_ctx_init(&ctx, net, skb, nlh, 0, NULL, NULL, nla);
	if (family == AF_UNSPEC ||
	    (!nla[NFTA_TABLE_NAME] && !nla[NFTA_TABLE_HANDLE]))
		return nft_flush(&ctx, family);

	if (nla[NFTA_TABLE_HANDLE]) {
		attr = nla[NFTA_TABLE_HANDLE];
		table = nft_table_lookup_byhandle(net, attr, genmask);
	} else {
		attr = nla[NFTA_TABLE_NAME];
		table = nft_table_lookup(net, attr, family, genmask);
	}

	if (IS_ERR(table)) {
		NL_SET_BAD_ATTR(extack, attr);
		return PTR_ERR(table);
	}

	if (nlh->nlmsg_flags & NLM_F_NONREC &&
	    table->use > 0)
		return -EBUSY;

	ctx.family = family;
	ctx.table = table;

	return nft_flush_table(&ctx);
}

static void nf_tables_table_destroy(struct nft_ctx *ctx)
{
	if (WARN_ON(ctx->table->use > 0))
		return;

	rhltable_destroy(&ctx->table->chains_ht);
	kfree(ctx->table->name);
	kfree(ctx->table);
}

void nft_register_chain_type(const struct nft_chain_type *ctype)
{
	nfnl_lock(NFNL_SUBSYS_NFTABLES);
	if (WARN_ON(__nft_chain_type_get(ctype->family, ctype->type))) {
		nfnl_unlock(NFNL_SUBSYS_NFTABLES);
		return;
	}
	chain_type[ctype->family][ctype->type] = ctype;
	nfnl_unlock(NFNL_SUBSYS_NFTABLES);
}
EXPORT_SYMBOL_GPL(nft_register_chain_type);

void nft_unregister_chain_type(const struct nft_chain_type *ctype)
{
	nfnl_lock(NFNL_SUBSYS_NFTABLES);
	chain_type[ctype->family][ctype->type] = NULL;
	nfnl_unlock(NFNL_SUBSYS_NFTABLES);
}
EXPORT_SYMBOL_GPL(nft_unregister_chain_type);

/*
 * Chains
 */

static struct nft_chain *
nft_chain_lookup_byhandle(const struct nft_table *table, u64 handle, u8 genmask)
{
	struct nft_chain *chain;

	list_for_each_entry(chain, &table->chains, list) {
		if (chain->handle == handle &&
		    nft_active_genmask(chain, genmask))
			return chain;
	}

	return ERR_PTR(-ENOENT);
}

static bool lockdep_commit_lock_is_held(const struct net *net)
{
#ifdef CONFIG_PROVE_LOCKING
	return lockdep_is_held(&net->nft.commit_mutex);
#else
	return true;
#endif
}

static struct nft_chain *nft_chain_lookup(struct net *net,
					  struct nft_table *table,
					  const struct nlattr *nla, u8 genmask)
{
	char search[NFT_CHAIN_MAXNAMELEN + 1];
	struct rhlist_head *tmp, *list;
	struct nft_chain *chain;

	if (nla == NULL)
		return ERR_PTR(-EINVAL);

	nla_strlcpy(search, nla, sizeof(search));

	WARN_ON(!rcu_read_lock_held() &&
		!lockdep_commit_lock_is_held(net));

	chain = ERR_PTR(-ENOENT);
	rcu_read_lock();
	list = rhltable_lookup(&table->chains_ht, search, nft_chain_ht_params);
	if (!list)
		goto out_unlock;

	rhl_for_each_entry_rcu(chain, tmp, list, rhlhead) {
		if (nft_active_genmask(chain, genmask))
			goto out_unlock;
	}
	chain = ERR_PTR(-ENOENT);
out_unlock:
	rcu_read_unlock();
	return chain;
}

static const struct nla_policy nft_chain_policy[NFTA_CHAIN_MAX + 1] = {
	[NFTA_CHAIN_TABLE]	= { .type = NLA_STRING,
				    .len = NFT_TABLE_MAXNAMELEN - 1 },
	[NFTA_CHAIN_HANDLE]	= { .type = NLA_U64 },
	[NFTA_CHAIN_NAME]	= { .type = NLA_STRING,
				    .len = NFT_CHAIN_MAXNAMELEN - 1 },
	[NFTA_CHAIN_HOOK]	= { .type = NLA_NESTED },
	[NFTA_CHAIN_POLICY]	= { .type = NLA_U32 },
	[NFTA_CHAIN_TYPE]	= { .type = NLA_STRING,
				    .len = NFT_MODULE_AUTOLOAD_LIMIT },
	[NFTA_CHAIN_COUNTERS]	= { .type = NLA_NESTED },
	[NFTA_CHAIN_FLAGS]	= { .type = NLA_U32 },
};

static const struct nla_policy nft_hook_policy[NFTA_HOOK_MAX + 1] = {
	[NFTA_HOOK_HOOKNUM]	= { .type = NLA_U32 },
	[NFTA_HOOK_PRIORITY]	= { .type = NLA_U32 },
	[NFTA_HOOK_DEV]		= { .type = NLA_STRING,
				    .len = IFNAMSIZ - 1 },
};

static int nft_dump_stats(struct sk_buff *skb, struct nft_stats __percpu *stats)
{
	struct nft_stats *cpu_stats, total;
	struct nlattr *nest;
	unsigned int seq;
	u64 pkts, bytes;
	int cpu;

	if (!stats)
		return 0;

	memset(&total, 0, sizeof(total));
	for_each_possible_cpu(cpu) {
		cpu_stats = per_cpu_ptr(stats, cpu);
		do {
			seq = u64_stats_fetch_begin_irq(&cpu_stats->syncp);
			pkts = cpu_stats->pkts;
			bytes = cpu_stats->bytes;
		} while (u64_stats_fetch_retry_irq(&cpu_stats->syncp, seq));
		total.pkts += pkts;
		total.bytes += bytes;
	}
	nest = nla_nest_start_noflag(skb, NFTA_CHAIN_COUNTERS);
	if (nest == NULL)
		goto nla_put_failure;

	if (nla_put_be64(skb, NFTA_COUNTER_PACKETS, cpu_to_be64(total.pkts),
			 NFTA_COUNTER_PAD) ||
	    nla_put_be64(skb, NFTA_COUNTER_BYTES, cpu_to_be64(total.bytes),
			 NFTA_COUNTER_PAD))
		goto nla_put_failure;

	nla_nest_end(skb, nest);
	return 0;

nla_put_failure:
	return -ENOSPC;
}

static int nft_dump_basechain_hook(struct sk_buff *skb, int family,
				   const struct nft_base_chain *basechain)
{
	const struct nf_hook_ops *ops = &basechain->ops;
	struct nft_hook *hook, *first = NULL;
	struct nlattr *nest, *nest_devs;
	int n = 0;

	nest = nla_nest_start_noflag(skb, NFTA_CHAIN_HOOK);
	if (nest == NULL)
		goto nla_put_failure;
	if (nla_put_be32(skb, NFTA_HOOK_HOOKNUM, htonl(ops->hooknum)))
		goto nla_put_failure;
	if (nla_put_be32(skb, NFTA_HOOK_PRIORITY, htonl(ops->priority)))
		goto nla_put_failure;

	if (family == NFPROTO_NETDEV) {
		nest_devs = nla_nest_start_noflag(skb, NFTA_HOOK_DEVS);
		list_for_each_entry(hook, &basechain->hook_list, list) {
			if (!first)
				first = hook;

			if (nla_put_string(skb, NFTA_DEVICE_NAME,
					   hook->ops.dev->name))
				goto nla_put_failure;
			n++;
		}
		nla_nest_end(skb, nest_devs);

		if (n == 1 &&
		    nla_put_string(skb, NFTA_HOOK_DEV, first->ops.dev->name))
			goto nla_put_failure;
	}
	nla_nest_end(skb, nest);

	return 0;
nla_put_failure:
	return -1;
}

static int nf_tables_fill_chain_info(struct sk_buff *skb, struct net *net,
				     u32 portid, u32 seq, int event, u32 flags,
				     int family, const struct nft_table *table,
				     const struct nft_chain *chain)
{
	struct nlmsghdr *nlh;
	struct nfgenmsg *nfmsg;

	event = nfnl_msg_type(NFNL_SUBSYS_NFTABLES, event);
	nlh = nlmsg_put(skb, portid, seq, event, sizeof(struct nfgenmsg), flags);
	if (nlh == NULL)
		goto nla_put_failure;

	nfmsg = nlmsg_data(nlh);
	nfmsg->nfgen_family	= family;
	nfmsg->version		= NFNETLINK_V0;
	nfmsg->res_id		= htons(net->nft.base_seq & 0xffff);

	if (nla_put_string(skb, NFTA_CHAIN_TABLE, table->name))
		goto nla_put_failure;
	if (nla_put_be64(skb, NFTA_CHAIN_HANDLE, cpu_to_be64(chain->handle),
			 NFTA_CHAIN_PAD))
		goto nla_put_failure;
	if (nla_put_string(skb, NFTA_CHAIN_NAME, chain->name))
		goto nla_put_failure;

	if (nft_is_base_chain(chain)) {
		const struct nft_base_chain *basechain = nft_base_chain(chain);
		struct nft_stats __percpu *stats;

		if (nft_dump_basechain_hook(skb, family, basechain))
			goto nla_put_failure;

		if (nla_put_be32(skb, NFTA_CHAIN_POLICY,
				 htonl(basechain->policy)))
			goto nla_put_failure;

		if (nla_put_string(skb, NFTA_CHAIN_TYPE, basechain->type->name))
			goto nla_put_failure;

		stats = rcu_dereference_check(basechain->stats,
					      lockdep_commit_lock_is_held(net));
		if (nft_dump_stats(skb, stats))
			goto nla_put_failure;

		if ((chain->flags & NFT_CHAIN_HW_OFFLOAD) &&
		    nla_put_be32(skb, NFTA_CHAIN_FLAGS,
				 htonl(NFT_CHAIN_HW_OFFLOAD)))
			goto nla_put_failure;
	}

	if (nla_put_be32(skb, NFTA_CHAIN_USE, htonl(chain->use)))
		goto nla_put_failure;

	nlmsg_end(skb, nlh);
	return 0;

nla_put_failure:
	nlmsg_trim(skb, nlh);
	return -1;
}

static void nf_tables_chain_notify(const struct nft_ctx *ctx, int event)
{
	struct sk_buff *skb;
	int err;

	if (!ctx->report &&
	    !nfnetlink_has_listeners(ctx->net, NFNLGRP_NFTABLES))
		return;

	skb = nlmsg_new(NLMSG_GOODSIZE, GFP_KERNEL);
	if (skb == NULL)
		goto err;

	err = nf_tables_fill_chain_info(skb, ctx->net, ctx->portid, ctx->seq,
					event, 0, ctx->family, ctx->table,
					ctx->chain);
	if (err < 0) {
		kfree_skb(skb);
		goto err;
	}

	nfnetlink_send(skb, ctx->net, ctx->portid, NFNLGRP_NFTABLES,
		       ctx->report, GFP_KERNEL);
	return;
err:
	nfnetlink_set_err(ctx->net, ctx->portid, NFNLGRP_NFTABLES, -ENOBUFS);
}

static int nf_tables_dump_chains(struct sk_buff *skb,
				 struct netlink_callback *cb)
{
	const struct nfgenmsg *nfmsg = nlmsg_data(cb->nlh);
	const struct nft_table *table;
	const struct nft_chain *chain;
	unsigned int idx = 0, s_idx = cb->args[0];
	struct net *net = sock_net(skb->sk);
	int family = nfmsg->nfgen_family;

	rcu_read_lock();
	cb->seq = net->nft.base_seq;

	list_for_each_entry_rcu(table, &net->nft.tables, list) {
		if (family != NFPROTO_UNSPEC && family != table->family)
			continue;

		list_for_each_entry_rcu(chain, &table->chains, list) {
			if (idx < s_idx)
				goto cont;
			if (idx > s_idx)
				memset(&cb->args[1], 0,
				       sizeof(cb->args) - sizeof(cb->args[0]));
			if (!nft_is_active(net, chain))
				continue;
			if (nf_tables_fill_chain_info(skb, net,
						      NETLINK_CB(cb->skb).portid,
						      cb->nlh->nlmsg_seq,
						      NFT_MSG_NEWCHAIN,
						      NLM_F_MULTI,
						      table->family, table,
						      chain) < 0)
				goto done;

			nl_dump_check_consistent(cb, nlmsg_hdr(skb));
cont:
			idx++;
		}
	}
done:
	rcu_read_unlock();
	cb->args[0] = idx;
	return skb->len;
}

/* called with rcu_read_lock held */
static int nf_tables_getchain(struct net *net, struct sock *nlsk,
			      struct sk_buff *skb, const struct nlmsghdr *nlh,
			      const struct nlattr * const nla[],
			      struct netlink_ext_ack *extack)
{
	const struct nfgenmsg *nfmsg = nlmsg_data(nlh);
	u8 genmask = nft_genmask_cur(net);
	const struct nft_chain *chain;
	struct nft_table *table;
	struct sk_buff *skb2;
	int family = nfmsg->nfgen_family;
	int err;

	if (nlh->nlmsg_flags & NLM_F_DUMP) {
		struct netlink_dump_control c = {
			.dump = nf_tables_dump_chains,
			.module = THIS_MODULE,
		};

		return nft_netlink_dump_start_rcu(nlsk, skb, nlh, &c);
	}

	table = nft_table_lookup(net, nla[NFTA_CHAIN_TABLE], family, genmask);
	if (IS_ERR(table)) {
		NL_SET_BAD_ATTR(extack, nla[NFTA_CHAIN_TABLE]);
		return PTR_ERR(table);
	}

	chain = nft_chain_lookup(net, table, nla[NFTA_CHAIN_NAME], genmask);
	if (IS_ERR(chain)) {
		NL_SET_BAD_ATTR(extack, nla[NFTA_CHAIN_NAME]);
		return PTR_ERR(chain);
	}

	skb2 = alloc_skb(NLMSG_GOODSIZE, GFP_ATOMIC);
	if (!skb2)
		return -ENOMEM;

	err = nf_tables_fill_chain_info(skb2, net, NETLINK_CB(skb).portid,
					nlh->nlmsg_seq, NFT_MSG_NEWCHAIN, 0,
					family, table, chain);
	if (err < 0)
		goto err;

	return nlmsg_unicast(nlsk, skb2, NETLINK_CB(skb).portid);

err:
	kfree_skb(skb2);
	return err;
}

static const struct nla_policy nft_counter_policy[NFTA_COUNTER_MAX + 1] = {
	[NFTA_COUNTER_PACKETS]	= { .type = NLA_U64 },
	[NFTA_COUNTER_BYTES]	= { .type = NLA_U64 },
};

static struct nft_stats __percpu *nft_stats_alloc(const struct nlattr *attr)
{
	struct nlattr *tb[NFTA_COUNTER_MAX+1];
	struct nft_stats __percpu *newstats;
	struct nft_stats *stats;
	int err;

	err = nla_parse_nested_deprecated(tb, NFTA_COUNTER_MAX, attr,
					  nft_counter_policy, NULL);
	if (err < 0)
		return ERR_PTR(err);

	if (!tb[NFTA_COUNTER_BYTES] || !tb[NFTA_COUNTER_PACKETS])
		return ERR_PTR(-EINVAL);

	newstats = netdev_alloc_pcpu_stats(struct nft_stats);
	if (newstats == NULL)
		return ERR_PTR(-ENOMEM);

	/* Restore old counters on this cpu, no problem. Per-cpu statistics
	 * are not exposed to userspace.
	 */
	preempt_disable();
	stats = this_cpu_ptr(newstats);
	stats->bytes = be64_to_cpu(nla_get_be64(tb[NFTA_COUNTER_BYTES]));
	stats->pkts = be64_to_cpu(nla_get_be64(tb[NFTA_COUNTER_PACKETS]));
	preempt_enable();

	return newstats;
}

static void nft_chain_stats_replace(struct nft_trans *trans)
{
	struct nft_base_chain *chain = nft_base_chain(trans->ctx.chain);

	if (!nft_trans_chain_stats(trans))
		return;

	nft_trans_chain_stats(trans) =
		rcu_replace_pointer(chain->stats, nft_trans_chain_stats(trans),
				    lockdep_commit_lock_is_held(trans->ctx.net));

	if (!nft_trans_chain_stats(trans))
		static_branch_inc(&nft_counters_enabled);
}

static void nf_tables_chain_free_chain_rules(struct nft_chain *chain)
{
	struct nft_rule **g0 = rcu_dereference_raw(chain->rules_gen_0);
	struct nft_rule **g1 = rcu_dereference_raw(chain->rules_gen_1);

	if (g0 != g1)
		kvfree(g1);
	kvfree(g0);

	/* should be NULL either via abort or via successful commit */
	WARN_ON_ONCE(chain->rules_next);
	kvfree(chain->rules_next);
}

static void nf_tables_chain_destroy(struct nft_ctx *ctx)
{
	struct nft_chain *chain = ctx->chain;
	struct nft_hook *hook, *next;

	if (WARN_ON(chain->use > 0))
		return;

	/* no concurrent access possible anymore */
	nf_tables_chain_free_chain_rules(chain);

	if (nft_is_base_chain(chain)) {
		struct nft_base_chain *basechain = nft_base_chain(chain);

		if (ctx->family == NFPROTO_NETDEV) {
			list_for_each_entry_safe(hook, next,
						 &basechain->hook_list, list) {
				list_del_rcu(&hook->list);
				kfree_rcu(hook, rcu);
			}
		}
		module_put(basechain->type->owner);
		if (rcu_access_pointer(basechain->stats)) {
			static_branch_dec(&nft_counters_enabled);
			free_percpu(rcu_dereference_raw(basechain->stats));
		}
		kfree(chain->name);
		kfree(basechain);
	} else {
		kfree(chain->name);
		kfree(chain);
	}
}

static struct nft_hook *nft_netdev_hook_alloc(struct net *net,
					      const struct nlattr *attr)
{
	struct net_device *dev;
	char ifname[IFNAMSIZ];
	struct nft_hook *hook;
	int err;

	hook = kmalloc(sizeof(struct nft_hook), GFP_KERNEL);
	if (!hook) {
		err = -ENOMEM;
		goto err_hook_alloc;
	}

	nla_strlcpy(ifname, attr, IFNAMSIZ);
	dev = __dev_get_by_name(net, ifname);
	if (!dev) {
		err = -ENOENT;
		goto err_hook_dev;
	}
	hook->ops.dev = dev;
	hook->inactive = false;

	return hook;

err_hook_dev:
	kfree(hook);
err_hook_alloc:
	return ERR_PTR(err);
}

static struct nft_hook *nft_hook_list_find(struct list_head *hook_list,
					   const struct nft_hook *this)
{
	struct nft_hook *hook;

	list_for_each_entry(hook, hook_list, list) {
		if (this->ops.dev == hook->ops.dev)
			return hook;
	}

	return NULL;
}

static int nf_tables_parse_netdev_hooks(struct net *net,
					const struct nlattr *attr,
					struct list_head *hook_list)
{
	struct nft_hook *hook, *next;
	const struct nlattr *tmp;
	int rem, n = 0, err;

	nla_for_each_nested(tmp, attr, rem) {
		if (nla_type(tmp) != NFTA_DEVICE_NAME) {
			err = -EINVAL;
			goto err_hook;
		}

		hook = nft_netdev_hook_alloc(net, tmp);
		if (IS_ERR(hook)) {
			err = PTR_ERR(hook);
			goto err_hook;
		}
		if (nft_hook_list_find(hook_list, hook)) {
			kfree(hook);
			err = -EEXIST;
			goto err_hook;
		}
		list_add_tail(&hook->list, hook_list);
		n++;

		if (n == NFT_NETDEVICE_MAX) {
			err = -EFBIG;
			goto err_hook;
		}
	}

	return 0;

err_hook:
	list_for_each_entry_safe(hook, next, hook_list, list) {
		list_del(&hook->list);
		kfree(hook);
	}
	return err;
}

struct nft_chain_hook {
	u32				num;
	s32				priority;
	const struct nft_chain_type	*type;
	struct list_head		list;
};

static int nft_chain_parse_netdev(struct net *net,
				  struct nlattr *tb[],
				  struct list_head *hook_list)
{
	struct nft_hook *hook;
	int err;

	if (tb[NFTA_HOOK_DEV]) {
		hook = nft_netdev_hook_alloc(net, tb[NFTA_HOOK_DEV]);
		if (IS_ERR(hook))
			return PTR_ERR(hook);

		list_add_tail(&hook->list, hook_list);
	} else if (tb[NFTA_HOOK_DEVS]) {
		err = nf_tables_parse_netdev_hooks(net, tb[NFTA_HOOK_DEVS],
						   hook_list);
		if (err < 0)
			return err;

		if (list_empty(hook_list))
			return -EINVAL;
	} else {
		return -EINVAL;
	}

	return 0;
}

static int nft_chain_parse_hook(struct net *net,
				const struct nlattr * const nla[],
				struct nft_chain_hook *hook, u8 family,
				bool autoload)
{
	struct nlattr *ha[NFTA_HOOK_MAX + 1];
	const struct nft_chain_type *type;
	int err;

	lockdep_assert_held(&net->nft.commit_mutex);
	lockdep_nfnl_nft_mutex_not_held();

	err = nla_parse_nested_deprecated(ha, NFTA_HOOK_MAX,
					  nla[NFTA_CHAIN_HOOK],
					  nft_hook_policy, NULL);
	if (err < 0)
		return err;

	if (ha[NFTA_HOOK_HOOKNUM] == NULL ||
	    ha[NFTA_HOOK_PRIORITY] == NULL)
		return -EINVAL;

	hook->num = ntohl(nla_get_be32(ha[NFTA_HOOK_HOOKNUM]));
	hook->priority = ntohl(nla_get_be32(ha[NFTA_HOOK_PRIORITY]));

	type = __nft_chain_type_get(family, NFT_CHAIN_T_DEFAULT);
	if (!type)
		return -EOPNOTSUPP;

	if (nla[NFTA_CHAIN_TYPE]) {
		type = nf_tables_chain_type_lookup(net, nla[NFTA_CHAIN_TYPE],
						   family, autoload);
		if (IS_ERR(type))
			return PTR_ERR(type);
	}
	if (hook->num > NF_MAX_HOOKS || !(type->hook_mask & (1 << hook->num)))
		return -EOPNOTSUPP;

	if (type->type == NFT_CHAIN_T_NAT &&
	    hook->priority <= NF_IP_PRI_CONNTRACK)
		return -EOPNOTSUPP;

	if (!try_module_get(type->owner))
		return -ENOENT;

	hook->type = type;

	INIT_LIST_HEAD(&hook->list);
	if (family == NFPROTO_NETDEV) {
		err = nft_chain_parse_netdev(net, ha, &hook->list);
		if (err < 0) {
			module_put(type->owner);
			return err;
		}
	} else if (ha[NFTA_HOOK_DEV] || ha[NFTA_HOOK_DEVS]) {
		module_put(type->owner);
		return -EOPNOTSUPP;
	}

	return 0;
}

static void nft_chain_release_hook(struct nft_chain_hook *hook)
{
	struct nft_hook *h, *next;

	list_for_each_entry_safe(h, next, &hook->list, list) {
		list_del(&h->list);
		kfree(h);
	}
	module_put(hook->type->owner);
}

struct nft_rules_old {
	struct rcu_head h;
	struct nft_rule **start;
};

static struct nft_rule **nf_tables_chain_alloc_rules(const struct nft_chain *chain,
						     unsigned int alloc)
{
	if (alloc > INT_MAX)
		return NULL;

	alloc += 1;	/* NULL, ends rules */
	if (sizeof(struct nft_rule *) > INT_MAX / alloc)
		return NULL;

	alloc *= sizeof(struct nft_rule *);
	alloc += sizeof(struct nft_rules_old);

	return kvmalloc(alloc, GFP_KERNEL);
}

static void nft_basechain_hook_init(struct nf_hook_ops *ops, u8 family,
				    const struct nft_chain_hook *hook,
				    struct nft_chain *chain)
{
	ops->pf		= family;
	ops->hooknum	= hook->num;
	ops->priority	= hook->priority;
	ops->priv	= chain;
	ops->hook	= hook->type->hooks[ops->hooknum];
}

static int nft_basechain_init(struct nft_base_chain *basechain, u8 family,
			      struct nft_chain_hook *hook, u32 flags)
{
	struct nft_chain *chain;
	struct nft_hook *h;

	basechain->type = hook->type;
	INIT_LIST_HEAD(&basechain->hook_list);
	chain = &basechain->chain;

	if (family == NFPROTO_NETDEV) {
		list_splice_init(&hook->list, &basechain->hook_list);
		list_for_each_entry(h, &basechain->hook_list, list)
			nft_basechain_hook_init(&h->ops, family, hook, chain);

		basechain->ops.hooknum	= hook->num;
		basechain->ops.priority	= hook->priority;
	} else {
		nft_basechain_hook_init(&basechain->ops, family, hook, chain);
	}

	chain->flags |= NFT_BASE_CHAIN | flags;
	basechain->policy = NF_ACCEPT;
	if (chain->flags & NFT_CHAIN_HW_OFFLOAD &&
	    nft_chain_offload_priority(basechain) < 0)
		return -EOPNOTSUPP;

	flow_block_init(&basechain->flow_block);

	return 0;
}

static int nf_tables_addchain(struct nft_ctx *ctx, u8 family, u8 genmask,
			      u8 policy, u32 flags)
{
	const struct nlattr * const *nla = ctx->nla;
	struct nft_table *table = ctx->table;
	struct nft_base_chain *basechain;
	struct nft_stats __percpu *stats;
	struct net *net = ctx->net;
	struct nft_trans *trans;
	struct nft_chain *chain;
	struct nft_rule **rules;
	int err;

	if (table->use == UINT_MAX)
		return -EOVERFLOW;

	if (nla[NFTA_CHAIN_HOOK]) {
		struct nft_chain_hook hook;

		err = nft_chain_parse_hook(net, nla, &hook, family, true);
		if (err < 0)
			return err;

		basechain = kzalloc(sizeof(*basechain), GFP_KERNEL);
		if (basechain == NULL) {
			nft_chain_release_hook(&hook);
			return -ENOMEM;
		}
		chain = &basechain->chain;

		if (nla[NFTA_CHAIN_COUNTERS]) {
			stats = nft_stats_alloc(nla[NFTA_CHAIN_COUNTERS]);
			if (IS_ERR(stats)) {
				nft_chain_release_hook(&hook);
				kfree(basechain);
				return PTR_ERR(stats);
			}
			rcu_assign_pointer(basechain->stats, stats);
			static_branch_inc(&nft_counters_enabled);
		}

		err = nft_basechain_init(basechain, family, &hook, flags);
		if (err < 0) {
			nft_chain_release_hook(&hook);
			kfree(basechain);
			return err;
		}
	} else {
		chain = kzalloc(sizeof(*chain), GFP_KERNEL);
		if (chain == NULL)
			return -ENOMEM;
	}
	ctx->chain = chain;

	INIT_LIST_HEAD(&chain->rules);
	chain->handle = nf_tables_alloc_handle(table);
	chain->table = table;
	chain->name = nla_strdup(nla[NFTA_CHAIN_NAME], GFP_KERNEL);
	if (!chain->name) {
		err = -ENOMEM;
		goto err1;
	}

	rules = nf_tables_chain_alloc_rules(chain, 0);
	if (!rules) {
		err = -ENOMEM;
		goto err1;
	}

	*rules = NULL;
	rcu_assign_pointer(chain->rules_gen_0, rules);
	rcu_assign_pointer(chain->rules_gen_1, rules);

	err = nf_tables_register_hook(net, table, chain);
	if (err < 0)
		goto err1;

	err = rhltable_insert_key(&table->chains_ht, chain->name,
				  &chain->rhlhead, nft_chain_ht_params);
	if (err)
		goto err2;

	trans = nft_trans_chain_add(ctx, NFT_MSG_NEWCHAIN);
	if (IS_ERR(trans)) {
		err = PTR_ERR(trans);
		rhltable_remove(&table->chains_ht, &chain->rhlhead,
				nft_chain_ht_params);
		goto err2;
	}

	nft_trans_chain_policy(trans) = NFT_CHAIN_POLICY_UNSET;
	if (nft_is_base_chain(chain))
		nft_trans_chain_policy(trans) = policy;

	table->use++;
	list_add_tail_rcu(&chain->list, &table->chains);

	return 0;
err2:
	nf_tables_unregister_hook(net, table, chain);
err1:
	nf_tables_chain_destroy(ctx);

	return err;
}

static bool nft_hook_list_equal(struct list_head *hook_list1,
				struct list_head *hook_list2)
{
	struct nft_hook *hook;
	int n = 0, m = 0;

	n = 0;
	list_for_each_entry(hook, hook_list2, list) {
		if (!nft_hook_list_find(hook_list1, hook))
			return false;

		n++;
	}
	list_for_each_entry(hook, hook_list1, list)
		m++;

	return n == m;
}

static int nf_tables_updchain(struct nft_ctx *ctx, u8 genmask, u8 policy,
			      u32 flags)
{
	const struct nlattr * const *nla = ctx->nla;
	struct nft_table *table = ctx->table;
	struct nft_chain *chain = ctx->chain;
	struct nft_base_chain *basechain;
	struct nft_stats *stats = NULL;
	struct nft_chain_hook hook;
	struct nf_hook_ops *ops;
	struct nft_trans *trans;
	int err;

	if (chain->flags ^ flags)
		return -EOPNOTSUPP;

	if (nla[NFTA_CHAIN_HOOK]) {
		if (!nft_is_base_chain(chain))
			return -EBUSY;

		err = nft_chain_parse_hook(ctx->net, nla, &hook, ctx->family,
					   false);
		if (err < 0)
			return err;

		basechain = nft_base_chain(chain);
		if (basechain->type != hook.type) {
			nft_chain_release_hook(&hook);
			return -EBUSY;
		}

		if (ctx->family == NFPROTO_NETDEV) {
			if (!nft_hook_list_equal(&basechain->hook_list,
						 &hook.list)) {
				nft_chain_release_hook(&hook);
				return -EBUSY;
			}
		} else {
			ops = &basechain->ops;
			if (ops->hooknum != hook.num ||
			    ops->priority != hook.priority) {
				nft_chain_release_hook(&hook);
				return -EBUSY;
			}
		}
		nft_chain_release_hook(&hook);
	}

	if (nla[NFTA_CHAIN_HANDLE] &&
	    nla[NFTA_CHAIN_NAME]) {
		struct nft_chain *chain2;

		chain2 = nft_chain_lookup(ctx->net, table,
					  nla[NFTA_CHAIN_NAME], genmask);
		if (!IS_ERR(chain2))
			return -EEXIST;
	}

	if (nla[NFTA_CHAIN_COUNTERS]) {
		if (!nft_is_base_chain(chain))
			return -EOPNOTSUPP;

		stats = nft_stats_alloc(nla[NFTA_CHAIN_COUNTERS]);
		if (IS_ERR(stats))
			return PTR_ERR(stats);
	}

	err = -ENOMEM;
	trans = nft_trans_alloc(ctx, NFT_MSG_NEWCHAIN,
				sizeof(struct nft_trans_chain));
	if (trans == NULL)
		goto err;

	nft_trans_chain_stats(trans) = stats;
	nft_trans_chain_update(trans) = true;

	if (nla[NFTA_CHAIN_POLICY])
		nft_trans_chain_policy(trans) = policy;
	else
		nft_trans_chain_policy(trans) = -1;

	if (nla[NFTA_CHAIN_HANDLE] &&
	    nla[NFTA_CHAIN_NAME]) {
		struct nft_trans *tmp;
		char *name;

		err = -ENOMEM;
		name = nla_strdup(nla[NFTA_CHAIN_NAME], GFP_KERNEL);
		if (!name)
			goto err;

		err = -EEXIST;
		list_for_each_entry(tmp, &ctx->net->nft.commit_list, list) {
			if (tmp->msg_type == NFT_MSG_NEWCHAIN &&
			    tmp->ctx.table == table &&
			    nft_trans_chain_update(tmp) &&
			    nft_trans_chain_name(tmp) &&
			    strcmp(name, nft_trans_chain_name(tmp)) == 0) {
				kfree(name);
				goto err;
			}
		}

		nft_trans_chain_name(trans) = name;
	}
	list_add_tail(&trans->list, &ctx->net->nft.commit_list);

	return 0;
err:
	free_percpu(stats);
	kfree(trans);
	return err;
}

static int nf_tables_newchain(struct net *net, struct sock *nlsk,
			      struct sk_buff *skb, const struct nlmsghdr *nlh,
			      const struct nlattr * const nla[],
			      struct netlink_ext_ack *extack)
{
	const struct nfgenmsg *nfmsg = nlmsg_data(nlh);
	u8 genmask = nft_genmask_next(net);
	int family = nfmsg->nfgen_family;
	const struct nlattr *attr;
	struct nft_table *table;
	struct nft_chain *chain;
	u8 policy = NF_ACCEPT;
	struct nft_ctx ctx;
	u64 handle = 0;
	u32 flags = 0;

	lockdep_assert_held(&net->nft.commit_mutex);

	table = nft_table_lookup(net, nla[NFTA_CHAIN_TABLE], family, genmask);
	if (IS_ERR(table)) {
		NL_SET_BAD_ATTR(extack, nla[NFTA_CHAIN_TABLE]);
		return PTR_ERR(table);
	}

	chain = NULL;
	attr = nla[NFTA_CHAIN_NAME];

	if (nla[NFTA_CHAIN_HANDLE]) {
		handle = be64_to_cpu(nla_get_be64(nla[NFTA_CHAIN_HANDLE]));
		chain = nft_chain_lookup_byhandle(table, handle, genmask);
		if (IS_ERR(chain)) {
			NL_SET_BAD_ATTR(extack, nla[NFTA_CHAIN_HANDLE]);
			return PTR_ERR(chain);
		}
		attr = nla[NFTA_CHAIN_HANDLE];
	} else {
		chain = nft_chain_lookup(net, table, attr, genmask);
		if (IS_ERR(chain)) {
			if (PTR_ERR(chain) != -ENOENT) {
				NL_SET_BAD_ATTR(extack, attr);
				return PTR_ERR(chain);
			}
			chain = NULL;
		}
	}

	if (nla[NFTA_CHAIN_POLICY]) {
		if (chain != NULL &&
		    !nft_is_base_chain(chain)) {
			NL_SET_BAD_ATTR(extack, nla[NFTA_CHAIN_POLICY]);
			return -EOPNOTSUPP;
		}

		if (chain == NULL &&
		    nla[NFTA_CHAIN_HOOK] == NULL) {
			NL_SET_BAD_ATTR(extack, nla[NFTA_CHAIN_POLICY]);
			return -EOPNOTSUPP;
		}

		policy = ntohl(nla_get_be32(nla[NFTA_CHAIN_POLICY]));
		switch (policy) {
		case NF_DROP:
		case NF_ACCEPT:
			break;
		default:
			return -EINVAL;
		}
	}

	if (nla[NFTA_CHAIN_FLAGS])
		flags = ntohl(nla_get_be32(nla[NFTA_CHAIN_FLAGS]));
	else if (chain)
		flags = chain->flags;

	nft_ctx_init(&ctx, net, skb, nlh, family, table, chain, nla);

	if (chain != NULL) {
		if (nlh->nlmsg_flags & NLM_F_EXCL) {
			NL_SET_BAD_ATTR(extack, attr);
			return -EEXIST;
		}
		if (nlh->nlmsg_flags & NLM_F_REPLACE)
			return -EOPNOTSUPP;

		flags |= chain->flags & NFT_BASE_CHAIN;
		return nf_tables_updchain(&ctx, genmask, policy, flags);
	}

	return nf_tables_addchain(&ctx, family, genmask, policy, flags);
}

static int nf_tables_delchain(struct net *net, struct sock *nlsk,
			      struct sk_buff *skb, const struct nlmsghdr *nlh,
			      const struct nlattr * const nla[],
			      struct netlink_ext_ack *extack)
{
	const struct nfgenmsg *nfmsg = nlmsg_data(nlh);
	u8 genmask = nft_genmask_next(net);
	int family = nfmsg->nfgen_family;
	const struct nlattr *attr;
	struct nft_table *table;
	struct nft_chain *chain;
	struct nft_rule *rule;
	struct nft_ctx ctx;
	u64 handle;
	u32 use;
	int err;

	table = nft_table_lookup(net, nla[NFTA_CHAIN_TABLE], family, genmask);
	if (IS_ERR(table)) {
		NL_SET_BAD_ATTR(extack, nla[NFTA_CHAIN_TABLE]);
		return PTR_ERR(table);
	}

	if (nla[NFTA_CHAIN_HANDLE]) {
		attr = nla[NFTA_CHAIN_HANDLE];
		handle = be64_to_cpu(nla_get_be64(attr));
		chain = nft_chain_lookup_byhandle(table, handle, genmask);
	} else {
		attr = nla[NFTA_CHAIN_NAME];
		chain = nft_chain_lookup(net, table, attr, genmask);
	}
	if (IS_ERR(chain)) {
		NL_SET_BAD_ATTR(extack, attr);
		return PTR_ERR(chain);
	}

	if (nlh->nlmsg_flags & NLM_F_NONREC &&
	    chain->use > 0)
		return -EBUSY;

	nft_ctx_init(&ctx, net, skb, nlh, family, table, chain, nla);

	use = chain->use;
	list_for_each_entry(rule, &chain->rules, list) {
		if (!nft_is_active_next(net, rule))
			continue;
		use--;

		err = nft_delrule(&ctx, rule);
		if (err < 0)
			return err;
	}

	/* There are rules and elements that are still holding references to us,
	 * we cannot do a recursive removal in this case.
	 */
	if (use > 0) {
		NL_SET_BAD_ATTR(extack, attr);
		return -EBUSY;
	}

	return nft_delchain(&ctx);
}

/*
 * Expressions
 */

/**
 *	nft_register_expr - register nf_tables expr type
 *	@ops: expr type
 *
 *	Registers the expr type for use with nf_tables. Returns zero on
 *	success or a negative errno code otherwise.
 */
int nft_register_expr(struct nft_expr_type *type)
{
	nfnl_lock(NFNL_SUBSYS_NFTABLES);
	if (type->family == NFPROTO_UNSPEC)
		list_add_tail_rcu(&type->list, &nf_tables_expressions);
	else
		list_add_rcu(&type->list, &nf_tables_expressions);
	nfnl_unlock(NFNL_SUBSYS_NFTABLES);
	return 0;
}
EXPORT_SYMBOL_GPL(nft_register_expr);

/**
 *	nft_unregister_expr - unregister nf_tables expr type
 *	@ops: expr type
 *
 * 	Unregisters the expr typefor use with nf_tables.
 */
void nft_unregister_expr(struct nft_expr_type *type)
{
	nfnl_lock(NFNL_SUBSYS_NFTABLES);
	list_del_rcu(&type->list);
	nfnl_unlock(NFNL_SUBSYS_NFTABLES);
}
EXPORT_SYMBOL_GPL(nft_unregister_expr);

static const struct nft_expr_type *__nft_expr_type_get(u8 family,
						       struct nlattr *nla)
{
	const struct nft_expr_type *type, *candidate = NULL;

	list_for_each_entry(type, &nf_tables_expressions, list) {
		if (!nla_strcmp(nla, type->name)) {
			if (!type->family && !candidate)
				candidate = type;
			else if (type->family == family)
				candidate = type;
		}
	}
	return candidate;
}

#ifdef CONFIG_MODULES
static int nft_expr_type_request_module(struct net *net, u8 family,
					struct nlattr *nla)
{
	if (nft_request_module(net, "nft-expr-%u-%.*s", family,
			       nla_len(nla), (char *)nla_data(nla)) == -EAGAIN)
		return -EAGAIN;

	return 0;
}
#endif

static const struct nft_expr_type *nft_expr_type_get(struct net *net,
						     u8 family,
						     struct nlattr *nla)
{
	const struct nft_expr_type *type;

	if (nla == NULL)
		return ERR_PTR(-EINVAL);

	type = __nft_expr_type_get(family, nla);
	if (type != NULL && try_module_get(type->owner))
		return type;

	lockdep_nfnl_nft_mutex_not_held();
#ifdef CONFIG_MODULES
	if (type == NULL) {
		if (nft_expr_type_request_module(net, family, nla) == -EAGAIN)
			return ERR_PTR(-EAGAIN);

		if (nft_request_module(net, "nft-expr-%.*s",
				       nla_len(nla),
				       (char *)nla_data(nla)) == -EAGAIN)
			return ERR_PTR(-EAGAIN);
	}
#endif
	return ERR_PTR(-ENOENT);
}

static const struct nla_policy nft_expr_policy[NFTA_EXPR_MAX + 1] = {
	[NFTA_EXPR_NAME]	= { .type = NLA_STRING,
				    .len = NFT_MODULE_AUTOLOAD_LIMIT },
	[NFTA_EXPR_DATA]	= { .type = NLA_NESTED },
};

static int nf_tables_fill_expr_info(struct sk_buff *skb,
				    const struct nft_expr *expr)
{
	if (nla_put_string(skb, NFTA_EXPR_NAME, expr->ops->type->name))
		goto nla_put_failure;

	if (expr->ops->dump) {
		struct nlattr *data = nla_nest_start_noflag(skb,
							    NFTA_EXPR_DATA);
		if (data == NULL)
			goto nla_put_failure;
		if (expr->ops->dump(skb, expr) < 0)
			goto nla_put_failure;
		nla_nest_end(skb, data);
	}

	return skb->len;

nla_put_failure:
	return -1;
};

int nft_expr_dump(struct sk_buff *skb, unsigned int attr,
		  const struct nft_expr *expr)
{
	struct nlattr *nest;

	nest = nla_nest_start_noflag(skb, attr);
	if (!nest)
		goto nla_put_failure;
	if (nf_tables_fill_expr_info(skb, expr) < 0)
		goto nla_put_failure;
	nla_nest_end(skb, nest);
	return 0;

nla_put_failure:
	return -1;
}

struct nft_expr_info {
	const struct nft_expr_ops	*ops;
	struct nlattr			*tb[NFT_EXPR_MAXATTR + 1];
};

static int nf_tables_expr_parse(const struct nft_ctx *ctx,
				const struct nlattr *nla,
				struct nft_expr_info *info)
{
	const struct nft_expr_type *type;
	const struct nft_expr_ops *ops;
	struct nlattr *tb[NFTA_EXPR_MAX + 1];
	int err;

	err = nla_parse_nested_deprecated(tb, NFTA_EXPR_MAX, nla,
					  nft_expr_policy, NULL);
	if (err < 0)
		return err;

	type = nft_expr_type_get(ctx->net, ctx->family, tb[NFTA_EXPR_NAME]);
	if (IS_ERR(type))
		return PTR_ERR(type);

	if (tb[NFTA_EXPR_DATA]) {
		err = nla_parse_nested_deprecated(info->tb, type->maxattr,
						  tb[NFTA_EXPR_DATA],
						  type->policy, NULL);
		if (err < 0)
			goto err1;
	} else
		memset(info->tb, 0, sizeof(info->tb[0]) * (type->maxattr + 1));

	if (type->select_ops != NULL) {
		ops = type->select_ops(ctx,
				       (const struct nlattr * const *)info->tb);
		if (IS_ERR(ops)) {
			err = PTR_ERR(ops);
#ifdef CONFIG_MODULES
			if (err == -EAGAIN)
				if (nft_expr_type_request_module(ctx->net,
								 ctx->family,
								 tb[NFTA_EXPR_NAME]) != -EAGAIN)
					err = -ENOENT;
#endif
			goto err1;
		}
	} else
		ops = type->ops;

	info->ops = ops;
	return 0;

err1:
	module_put(type->owner);
	return err;
}

static int nf_tables_newexpr(const struct nft_ctx *ctx,
			     const struct nft_expr_info *info,
			     struct nft_expr *expr)
{
	const struct nft_expr_ops *ops = info->ops;
	int err;

	expr->ops = ops;
	if (ops->init) {
		err = ops->init(ctx, expr, (const struct nlattr **)info->tb);
		if (err < 0)
			goto err1;
	}

	return 0;
err1:
	expr->ops = NULL;
	return err;
}

static void nf_tables_expr_destroy(const struct nft_ctx *ctx,
				   struct nft_expr *expr)
{
	const struct nft_expr_type *type = expr->ops->type;

	if (expr->ops->destroy)
		expr->ops->destroy(ctx, expr);
	module_put(type->owner);
}

static struct nft_expr *nft_expr_init(const struct nft_ctx *ctx,
				      const struct nlattr *nla)
{
	struct nft_expr_info info;
	struct nft_expr *expr;
	struct module *owner;
	int err;

	err = nf_tables_expr_parse(ctx, nla, &info);
	if (err < 0)
		goto err1;

	err = -ENOMEM;
	expr = kzalloc(info.ops->size, GFP_KERNEL);
	if (expr == NULL)
		goto err2;

	err = nf_tables_newexpr(ctx, &info, expr);
	if (err < 0)
		goto err3;

	return expr;
err3:
	kfree(expr);
err2:
	owner = info.ops->type->owner;
	if (info.ops->type->release_ops)
		info.ops->type->release_ops(info.ops);

	module_put(owner);
err1:
	return ERR_PTR(err);
}

int nft_expr_clone(struct nft_expr *dst, struct nft_expr *src)
{
	int err;

	if (src->ops->clone) {
		dst->ops = src->ops;
		err = src->ops->clone(dst, src);
		if (err < 0)
			return err;
	} else {
		memcpy(dst, src, src->ops->size);
	}

	__module_get(src->ops->type->owner);

	return 0;
}

void nft_expr_destroy(const struct nft_ctx *ctx, struct nft_expr *expr)
{
	nf_tables_expr_destroy(ctx, expr);
	kfree(expr);
}

/*
 * Rules
 */

static struct nft_rule *__nft_rule_lookup(const struct nft_chain *chain,
					  u64 handle)
{
	struct nft_rule *rule;

	// FIXME: this sucks
	list_for_each_entry_rcu(rule, &chain->rules, list) {
		if (handle == rule->handle)
			return rule;
	}

	return ERR_PTR(-ENOENT);
}

static struct nft_rule *nft_rule_lookup(const struct nft_chain *chain,
					const struct nlattr *nla)
{
	if (nla == NULL)
		return ERR_PTR(-EINVAL);

	return __nft_rule_lookup(chain, be64_to_cpu(nla_get_be64(nla)));
}

static const struct nla_policy nft_rule_policy[NFTA_RULE_MAX + 1] = {
	[NFTA_RULE_TABLE]	= { .type = NLA_STRING,
				    .len = NFT_TABLE_MAXNAMELEN - 1 },
	[NFTA_RULE_CHAIN]	= { .type = NLA_STRING,
				    .len = NFT_CHAIN_MAXNAMELEN - 1 },
	[NFTA_RULE_HANDLE]	= { .type = NLA_U64 },
	[NFTA_RULE_EXPRESSIONS]	= { .type = NLA_NESTED },
	[NFTA_RULE_COMPAT]	= { .type = NLA_NESTED },
	[NFTA_RULE_POSITION]	= { .type = NLA_U64 },
	[NFTA_RULE_USERDATA]	= { .type = NLA_BINARY,
				    .len = NFT_USERDATA_MAXLEN },
	[NFTA_RULE_ID]		= { .type = NLA_U32 },
	[NFTA_RULE_POSITION_ID]	= { .type = NLA_U32 },
};

static int nf_tables_fill_rule_info(struct sk_buff *skb, struct net *net,
				    u32 portid, u32 seq, int event,
				    u32 flags, int family,
				    const struct nft_table *table,
				    const struct nft_chain *chain,
				    const struct nft_rule *rule,
				    const struct nft_rule *prule)
{
	struct nlmsghdr *nlh;
	struct nfgenmsg *nfmsg;
	const struct nft_expr *expr, *next;
	struct nlattr *list;
	u16 type = nfnl_msg_type(NFNL_SUBSYS_NFTABLES, event);

	nlh = nlmsg_put(skb, portid, seq, type, sizeof(struct nfgenmsg), flags);
	if (nlh == NULL)
		goto nla_put_failure;

	nfmsg = nlmsg_data(nlh);
	nfmsg->nfgen_family	= family;
	nfmsg->version		= NFNETLINK_V0;
	nfmsg->res_id		= htons(net->nft.base_seq & 0xffff);

	if (nla_put_string(skb, NFTA_RULE_TABLE, table->name))
		goto nla_put_failure;
	if (nla_put_string(skb, NFTA_RULE_CHAIN, chain->name))
		goto nla_put_failure;
	if (nla_put_be64(skb, NFTA_RULE_HANDLE, cpu_to_be64(rule->handle),
			 NFTA_RULE_PAD))
		goto nla_put_failure;

	if (event != NFT_MSG_DELRULE && prule) {
		if (nla_put_be64(skb, NFTA_RULE_POSITION,
				 cpu_to_be64(prule->handle),
				 NFTA_RULE_PAD))
			goto nla_put_failure;
	}

	list = nla_nest_start_noflag(skb, NFTA_RULE_EXPRESSIONS);
	if (list == NULL)
		goto nla_put_failure;
	nft_rule_for_each_expr(expr, next, rule) {
		if (nft_expr_dump(skb, NFTA_LIST_ELEM, expr) < 0)
			goto nla_put_failure;
	}
	nla_nest_end(skb, list);

	if (rule->udata) {
		struct nft_userdata *udata = nft_userdata(rule);
		if (nla_put(skb, NFTA_RULE_USERDATA, udata->len + 1,
			    udata->data) < 0)
			goto nla_put_failure;
	}

	nlmsg_end(skb, nlh);
	return 0;

nla_put_failure:
	nlmsg_trim(skb, nlh);
	return -1;
}

static void nf_tables_rule_notify(const struct nft_ctx *ctx,
				  const struct nft_rule *rule, int event)
{
	struct sk_buff *skb;
	int err;

	if (!ctx->report &&
	    !nfnetlink_has_listeners(ctx->net, NFNLGRP_NFTABLES))
		return;

	skb = nlmsg_new(NLMSG_GOODSIZE, GFP_KERNEL);
	if (skb == NULL)
		goto err;

	err = nf_tables_fill_rule_info(skb, ctx->net, ctx->portid, ctx->seq,
				       event, 0, ctx->family, ctx->table,
				       ctx->chain, rule, NULL);
	if (err < 0) {
		kfree_skb(skb);
		goto err;
	}

	nfnetlink_send(skb, ctx->net, ctx->portid, NFNLGRP_NFTABLES,
		       ctx->report, GFP_KERNEL);
	return;
err:
	nfnetlink_set_err(ctx->net, ctx->portid, NFNLGRP_NFTABLES, -ENOBUFS);
}

struct nft_rule_dump_ctx {
	char *table;
	char *chain;
};

static int __nf_tables_dump_rules(struct sk_buff *skb,
				  unsigned int *idx,
				  struct netlink_callback *cb,
				  const struct nft_table *table,
				  const struct nft_chain *chain)
{
	struct net *net = sock_net(skb->sk);
	const struct nft_rule *rule, *prule;
	unsigned int s_idx = cb->args[0];

	prule = NULL;
	list_for_each_entry_rcu(rule, &chain->rules, list) {
		if (!nft_is_active(net, rule))
			goto cont_skip;
		if (*idx < s_idx)
			goto cont;
		if (*idx > s_idx) {
			memset(&cb->args[1], 0,
					sizeof(cb->args) - sizeof(cb->args[0]));
		}
		if (nf_tables_fill_rule_info(skb, net, NETLINK_CB(cb->skb).portid,
					cb->nlh->nlmsg_seq,
					NFT_MSG_NEWRULE,
					NLM_F_MULTI | NLM_F_APPEND,
					table->family,
					table, chain, rule, prule) < 0)
			return 1;

		nl_dump_check_consistent(cb, nlmsg_hdr(skb));
cont:
		prule = rule;
cont_skip:
		(*idx)++;
	}
	return 0;
}

static int nf_tables_dump_rules(struct sk_buff *skb,
				struct netlink_callback *cb)
{
	const struct nfgenmsg *nfmsg = nlmsg_data(cb->nlh);
	const struct nft_rule_dump_ctx *ctx = cb->data;
	struct nft_table *table;
	const struct nft_chain *chain;
	unsigned int idx = 0;
	struct net *net = sock_net(skb->sk);
	int family = nfmsg->nfgen_family;

	rcu_read_lock();
	cb->seq = net->nft.base_seq;

	list_for_each_entry_rcu(table, &net->nft.tables, list) {
		if (family != NFPROTO_UNSPEC && family != table->family)
			continue;

		if (ctx && ctx->table && strcmp(ctx->table, table->name) != 0)
			continue;

		if (ctx && ctx->table && ctx->chain) {
			struct rhlist_head *list, *tmp;

			list = rhltable_lookup(&table->chains_ht, ctx->chain,
					       nft_chain_ht_params);
			if (!list)
				goto done;

			rhl_for_each_entry_rcu(chain, tmp, list, rhlhead) {
				if (!nft_is_active(net, chain))
					continue;
				__nf_tables_dump_rules(skb, &idx,
						       cb, table, chain);
				break;
			}
			goto done;
		}

		list_for_each_entry_rcu(chain, &table->chains, list) {
			if (__nf_tables_dump_rules(skb, &idx, cb, table, chain))
				goto done;
		}

		if (ctx && ctx->table)
			break;
	}
done:
	rcu_read_unlock();

	cb->args[0] = idx;
	return skb->len;
}

static int nf_tables_dump_rules_start(struct netlink_callback *cb)
{
	const struct nlattr * const *nla = cb->data;
	struct nft_rule_dump_ctx *ctx = NULL;

	if (nla[NFTA_RULE_TABLE] || nla[NFTA_RULE_CHAIN]) {
		ctx = kzalloc(sizeof(*ctx), GFP_ATOMIC);
		if (!ctx)
			return -ENOMEM;

		if (nla[NFTA_RULE_TABLE]) {
			ctx->table = nla_strdup(nla[NFTA_RULE_TABLE],
							GFP_ATOMIC);
			if (!ctx->table) {
				kfree(ctx);
				return -ENOMEM;
			}
		}
		if (nla[NFTA_RULE_CHAIN]) {
			ctx->chain = nla_strdup(nla[NFTA_RULE_CHAIN],
						GFP_ATOMIC);
			if (!ctx->chain) {
				kfree(ctx->table);
				kfree(ctx);
				return -ENOMEM;
			}
		}
	}

	cb->data = ctx;
	return 0;
}

static int nf_tables_dump_rules_done(struct netlink_callback *cb)
{
	struct nft_rule_dump_ctx *ctx = cb->data;

	if (ctx) {
		kfree(ctx->table);
		kfree(ctx->chain);
		kfree(ctx);
	}
	return 0;
}

/* called with rcu_read_lock held */
static int nf_tables_getrule(struct net *net, struct sock *nlsk,
			     struct sk_buff *skb, const struct nlmsghdr *nlh,
			     const struct nlattr * const nla[],
			     struct netlink_ext_ack *extack)
{
	const struct nfgenmsg *nfmsg = nlmsg_data(nlh);
	u8 genmask = nft_genmask_cur(net);
	const struct nft_chain *chain;
	const struct nft_rule *rule;
	struct nft_table *table;
	struct sk_buff *skb2;
	int family = nfmsg->nfgen_family;
	int err;

	if (nlh->nlmsg_flags & NLM_F_DUMP) {
		struct netlink_dump_control c = {
			.start= nf_tables_dump_rules_start,
			.dump = nf_tables_dump_rules,
			.done = nf_tables_dump_rules_done,
			.module = THIS_MODULE,
			.data = (void *)nla,
		};

		return nft_netlink_dump_start_rcu(nlsk, skb, nlh, &c);
	}

	table = nft_table_lookup(net, nla[NFTA_RULE_TABLE], family, genmask);
	if (IS_ERR(table)) {
		NL_SET_BAD_ATTR(extack, nla[NFTA_RULE_TABLE]);
		return PTR_ERR(table);
	}

	chain = nft_chain_lookup(net, table, nla[NFTA_RULE_CHAIN], genmask);
	if (IS_ERR(chain)) {
		NL_SET_BAD_ATTR(extack, nla[NFTA_RULE_CHAIN]);
		return PTR_ERR(chain);
	}

	rule = nft_rule_lookup(chain, nla[NFTA_RULE_HANDLE]);
	if (IS_ERR(rule)) {
		NL_SET_BAD_ATTR(extack, nla[NFTA_RULE_HANDLE]);
		return PTR_ERR(rule);
	}

	skb2 = alloc_skb(NLMSG_GOODSIZE, GFP_ATOMIC);
	if (!skb2)
		return -ENOMEM;

	err = nf_tables_fill_rule_info(skb2, net, NETLINK_CB(skb).portid,
				       nlh->nlmsg_seq, NFT_MSG_NEWRULE, 0,
				       family, table, chain, rule, NULL);
	if (err < 0)
		goto err;

	return nlmsg_unicast(nlsk, skb2, NETLINK_CB(skb).portid);

err:
	kfree_skb(skb2);
	return err;
}

static void nf_tables_rule_destroy(const struct nft_ctx *ctx,
				   struct nft_rule *rule)
{
	struct nft_expr *expr, *next;

	/*
	 * Careful: some expressions might not be initialized in case this
	 * is called on error from nf_tables_newrule().
	 */
	expr = nft_expr_first(rule);
	while (expr != nft_expr_last(rule) && expr->ops) {
		next = nft_expr_next(expr);
		nf_tables_expr_destroy(ctx, expr);
		expr = next;
	}
	kfree(rule);
}

static void nf_tables_rule_release(const struct nft_ctx *ctx,
				   struct nft_rule *rule)
{
	nft_rule_expr_deactivate(ctx, rule, NFT_TRANS_RELEASE);
	nf_tables_rule_destroy(ctx, rule);
}

int nft_chain_validate(const struct nft_ctx *ctx, const struct nft_chain *chain)
{
	struct nft_expr *expr, *last;
	const struct nft_data *data;
	struct nft_rule *rule;
	int err;

	if (ctx->level == NFT_JUMP_STACK_SIZE)
		return -EMLINK;

	list_for_each_entry(rule, &chain->rules, list) {
		if (!nft_is_active_next(ctx->net, rule))
			continue;

		nft_rule_for_each_expr(expr, last, rule) {
			if (!expr->ops->validate)
				continue;

			err = expr->ops->validate(ctx, expr, &data);
			if (err < 0)
				return err;
		}
	}

	return 0;
}
EXPORT_SYMBOL_GPL(nft_chain_validate);

static int nft_table_validate(struct net *net, const struct nft_table *table)
{
	struct nft_chain *chain;
	struct nft_ctx ctx = {
		.net	= net,
		.family	= table->family,
	};
	int err;

	list_for_each_entry(chain, &table->chains, list) {
		if (!nft_is_base_chain(chain))
			continue;

		ctx.chain = chain;
		err = nft_chain_validate(&ctx, chain);
		if (err < 0)
			return err;
	}

	return 0;
}

static struct nft_rule *nft_rule_lookup_byid(const struct net *net,
					     const struct nlattr *nla);

#define NFT_RULE_MAXEXPRS	128

static int nf_tables_newrule(struct net *net, struct sock *nlsk,
			     struct sk_buff *skb, const struct nlmsghdr *nlh,
			     const struct nlattr * const nla[],
			     struct netlink_ext_ack *extack)
{
	const struct nfgenmsg *nfmsg = nlmsg_data(nlh);
	u8 genmask = nft_genmask_next(net);
	struct nft_expr_info *info = NULL;
	int family = nfmsg->nfgen_family;
	struct nft_flow_rule *flow;
	struct nft_table *table;
	struct nft_chain *chain;
	struct nft_rule *rule, *old_rule = NULL;
	struct nft_userdata *udata;
	struct nft_trans *trans = NULL;
	struct nft_expr *expr;
	struct nft_ctx ctx;
	struct nlattr *tmp;
	unsigned int size, i, n, ulen = 0, usize = 0;
	int err, rem;
	u64 handle, pos_handle;

	lockdep_assert_held(&net->nft.commit_mutex);

	table = nft_table_lookup(net, nla[NFTA_RULE_TABLE], family, genmask);
	if (IS_ERR(table)) {
		NL_SET_BAD_ATTR(extack, nla[NFTA_RULE_TABLE]);
		return PTR_ERR(table);
	}

	chain = nft_chain_lookup(net, table, nla[NFTA_RULE_CHAIN], genmask);
	if (IS_ERR(chain)) {
		NL_SET_BAD_ATTR(extack, nla[NFTA_RULE_CHAIN]);
		return PTR_ERR(chain);
	}

	if (nla[NFTA_RULE_HANDLE]) {
		handle = be64_to_cpu(nla_get_be64(nla[NFTA_RULE_HANDLE]));
		rule = __nft_rule_lookup(chain, handle);
		if (IS_ERR(rule)) {
			NL_SET_BAD_ATTR(extack, nla[NFTA_RULE_HANDLE]);
			return PTR_ERR(rule);
		}

		if (nlh->nlmsg_flags & NLM_F_EXCL) {
			NL_SET_BAD_ATTR(extack, nla[NFTA_RULE_HANDLE]);
			return -EEXIST;
		}
		if (nlh->nlmsg_flags & NLM_F_REPLACE)
			old_rule = rule;
		else
			return -EOPNOTSUPP;
	} else {
		if (!(nlh->nlmsg_flags & NLM_F_CREATE) ||
		    nlh->nlmsg_flags & NLM_F_REPLACE)
			return -EINVAL;
		handle = nf_tables_alloc_handle(table);

		if (chain->use == UINT_MAX)
			return -EOVERFLOW;

		if (nla[NFTA_RULE_POSITION]) {
			pos_handle = be64_to_cpu(nla_get_be64(nla[NFTA_RULE_POSITION]));
			old_rule = __nft_rule_lookup(chain, pos_handle);
			if (IS_ERR(old_rule)) {
				NL_SET_BAD_ATTR(extack, nla[NFTA_RULE_POSITION]);
				return PTR_ERR(old_rule);
			}
		} else if (nla[NFTA_RULE_POSITION_ID]) {
			old_rule = nft_rule_lookup_byid(net, nla[NFTA_RULE_POSITION_ID]);
			if (IS_ERR(old_rule)) {
				NL_SET_BAD_ATTR(extack, nla[NFTA_RULE_POSITION_ID]);
				return PTR_ERR(old_rule);
			}
		}
	}

	nft_ctx_init(&ctx, net, skb, nlh, family, table, chain, nla);

	n = 0;
	size = 0;
	if (nla[NFTA_RULE_EXPRESSIONS]) {
		info = kvmalloc_array(NFT_RULE_MAXEXPRS,
				      sizeof(struct nft_expr_info),
				      GFP_KERNEL);
		if (!info)
			return -ENOMEM;

		nla_for_each_nested(tmp, nla[NFTA_RULE_EXPRESSIONS], rem) {
			err = -EINVAL;
			if (nla_type(tmp) != NFTA_LIST_ELEM)
				goto err1;
			if (n == NFT_RULE_MAXEXPRS)
				goto err1;
			err = nf_tables_expr_parse(&ctx, tmp, &info[n]);
			if (err < 0)
				goto err1;
			size += info[n].ops->size;
			n++;
		}
	}
	/* Check for overflow of dlen field */
	err = -EFBIG;
	if (size >= 1 << 12)
		goto err1;

	if (nla[NFTA_RULE_USERDATA]) {
		ulen = nla_len(nla[NFTA_RULE_USERDATA]);
		if (ulen > 0)
			usize = sizeof(struct nft_userdata) + ulen;
	}

	err = -ENOMEM;
	rule = kzalloc(sizeof(*rule) + size + usize, GFP_KERNEL);
	if (rule == NULL)
		goto err1;

	nft_activate_next(net, rule);

	rule->handle = handle;
	rule->dlen   = size;
	rule->udata  = ulen ? 1 : 0;

	if (ulen) {
		udata = nft_userdata(rule);
		udata->len = ulen - 1;
		nla_memcpy(udata->data, nla[NFTA_RULE_USERDATA], ulen);
	}

	expr = nft_expr_first(rule);
	for (i = 0; i < n; i++) {
		err = nf_tables_newexpr(&ctx, &info[i], expr);
		if (err < 0)
			goto err2;

		if (info[i].ops->validate)
			nft_validate_state_update(net, NFT_VALIDATE_NEED);

		info[i].ops = NULL;
		expr = nft_expr_next(expr);
	}

	if (nlh->nlmsg_flags & NLM_F_REPLACE) {
		trans = nft_trans_rule_add(&ctx, NFT_MSG_NEWRULE, rule);
		if (trans == NULL) {
			err = -ENOMEM;
			goto err2;
		}
		err = nft_delrule(&ctx, old_rule);
		if (err < 0) {
			nft_trans_destroy(trans);
			goto err2;
		}

		list_add_tail_rcu(&rule->list, &old_rule->list);
	} else {
		trans = nft_trans_rule_add(&ctx, NFT_MSG_NEWRULE, rule);
		if (!trans) {
			err = -ENOMEM;
			goto err2;
		}

		if (nlh->nlmsg_flags & NLM_F_APPEND) {
			if (old_rule)
				list_add_rcu(&rule->list, &old_rule->list);
			else
				list_add_tail_rcu(&rule->list, &chain->rules);
		 } else {
			if (old_rule)
				list_add_tail_rcu(&rule->list, &old_rule->list);
			else
				list_add_rcu(&rule->list, &chain->rules);
		}
	}
	kvfree(info);
	chain->use++;

	if (net->nft.validate_state == NFT_VALIDATE_DO)
		return nft_table_validate(net, table);

	if (chain->flags & NFT_CHAIN_HW_OFFLOAD) {
		flow = nft_flow_rule_create(net, rule);
		if (IS_ERR(flow))
			return PTR_ERR(flow);

		nft_trans_flow_rule(trans) = flow;
	}

	return 0;
err2:
	nf_tables_rule_release(&ctx, rule);
err1:
	for (i = 0; i < n; i++) {
		if (info[i].ops) {
			module_put(info[i].ops->type->owner);
			if (info[i].ops->type->release_ops)
				info[i].ops->type->release_ops(info[i].ops);
		}
	}
	kvfree(info);
	return err;
}

static struct nft_rule *nft_rule_lookup_byid(const struct net *net,
					     const struct nlattr *nla)
{
	u32 id = ntohl(nla_get_be32(nla));
	struct nft_trans *trans;

	list_for_each_entry(trans, &net->nft.commit_list, list) {
		struct nft_rule *rule = nft_trans_rule(trans);

		if (trans->msg_type == NFT_MSG_NEWRULE &&
		    id == nft_trans_rule_id(trans))
			return rule;
	}
	return ERR_PTR(-ENOENT);
}

static int nf_tables_delrule(struct net *net, struct sock *nlsk,
			     struct sk_buff *skb, const struct nlmsghdr *nlh,
			     const struct nlattr * const nla[],
			     struct netlink_ext_ack *extack)
{
	const struct nfgenmsg *nfmsg = nlmsg_data(nlh);
	u8 genmask = nft_genmask_next(net);
	struct nft_table *table;
	struct nft_chain *chain = NULL;
	struct nft_rule *rule;
	int family = nfmsg->nfgen_family, err = 0;
	struct nft_ctx ctx;

	table = nft_table_lookup(net, nla[NFTA_RULE_TABLE], family, genmask);
	if (IS_ERR(table)) {
		NL_SET_BAD_ATTR(extack, nla[NFTA_RULE_TABLE]);
		return PTR_ERR(table);
	}

	if (nla[NFTA_RULE_CHAIN]) {
		chain = nft_chain_lookup(net, table, nla[NFTA_RULE_CHAIN],
					 genmask);
		if (IS_ERR(chain)) {
			NL_SET_BAD_ATTR(extack, nla[NFTA_RULE_CHAIN]);
			return PTR_ERR(chain);
		}
	}

	nft_ctx_init(&ctx, net, skb, nlh, family, table, chain, nla);

	if (chain) {
		if (nla[NFTA_RULE_HANDLE]) {
			rule = nft_rule_lookup(chain, nla[NFTA_RULE_HANDLE]);
			if (IS_ERR(rule)) {
				NL_SET_BAD_ATTR(extack, nla[NFTA_RULE_HANDLE]);
				return PTR_ERR(rule);
			}

			err = nft_delrule(&ctx, rule);
		} else if (nla[NFTA_RULE_ID]) {
			rule = nft_rule_lookup_byid(net, nla[NFTA_RULE_ID]);
			if (IS_ERR(rule)) {
				NL_SET_BAD_ATTR(extack, nla[NFTA_RULE_ID]);
				return PTR_ERR(rule);
			}

			err = nft_delrule(&ctx, rule);
		} else {
			err = nft_delrule_by_chain(&ctx);
		}
	} else {
		list_for_each_entry(chain, &table->chains, list) {
			if (!nft_is_active_next(net, chain))
				continue;

			ctx.chain = chain;
			err = nft_delrule_by_chain(&ctx);
			if (err < 0)
				break;
		}
	}

	return err;
}

/*
 * Sets
 */
static const struct nft_set_type *nft_set_types[] = {
	&nft_set_hash_fast_type,
	&nft_set_hash_type,
	&nft_set_rhash_type,
	&nft_set_bitmap_type,
	&nft_set_rbtree_type,
#if defined(CONFIG_X86_64) && !defined(CONFIG_UML)
	&nft_set_pipapo_avx2_type,
#endif
	&nft_set_pipapo_type,
};

#define NFT_SET_FEATURES	(NFT_SET_INTERVAL | NFT_SET_MAP | \
				 NFT_SET_TIMEOUT | NFT_SET_OBJECT | \
				 NFT_SET_EVAL)

static bool nft_set_ops_candidate(const struct nft_set_type *type, u32 flags)
{
	return (flags & type->features) == (flags & NFT_SET_FEATURES);
}

/*
 * Select a set implementation based on the data characteristics and the
 * given policy. The total memory use might not be known if no size is
 * given, in that case the amount of memory per element is used.
 */
static const struct nft_set_ops *
nft_select_set_ops(const struct nft_ctx *ctx,
		   const struct nlattr * const nla[],
		   const struct nft_set_desc *desc,
		   enum nft_set_policies policy)
{
	const struct nft_set_ops *ops, *bops;
	struct nft_set_estimate est, best;
	const struct nft_set_type *type;
	u32 flags = 0;
	int i;

	lockdep_assert_held(&ctx->net->nft.commit_mutex);
	lockdep_nfnl_nft_mutex_not_held();

	if (nla[NFTA_SET_FLAGS] != NULL)
		flags = ntohl(nla_get_be32(nla[NFTA_SET_FLAGS]));

	bops	    = NULL;
	best.size   = ~0;
	best.lookup = ~0;
	best.space  = ~0;

	for (i = 0; i < ARRAY_SIZE(nft_set_types); i++) {
		type = nft_set_types[i];
		ops = &type->ops;

		if (!nft_set_ops_candidate(type, flags))
			continue;
		if (!ops->estimate(desc, flags, &est))
			continue;

		switch (policy) {
		case NFT_SET_POL_PERFORMANCE:
			if (est.lookup < best.lookup)
				break;
			if (est.lookup == best.lookup &&
			    est.space < best.space)
				break;
			continue;
		case NFT_SET_POL_MEMORY:
			if (!desc->size) {
				if (est.space < best.space)
					break;
				if (est.space == best.space &&
				    est.lookup < best.lookup)
					break;
			} else if (est.size < best.size || !bops) {
				break;
			}
			continue;
		default:
			break;
		}

		bops = ops;
		best = est;
	}

	if (bops != NULL)
		return bops;

	return ERR_PTR(-EOPNOTSUPP);
}

static const struct nla_policy nft_set_policy[NFTA_SET_MAX + 1] = {
	[NFTA_SET_TABLE]		= { .type = NLA_STRING,
					    .len = NFT_TABLE_MAXNAMELEN - 1 },
	[NFTA_SET_NAME]			= { .type = NLA_STRING,
					    .len = NFT_SET_MAXNAMELEN - 1 },
	[NFTA_SET_FLAGS]		= { .type = NLA_U32 },
	[NFTA_SET_KEY_TYPE]		= { .type = NLA_U32 },
	[NFTA_SET_KEY_LEN]		= { .type = NLA_U32 },
	[NFTA_SET_DATA_TYPE]		= { .type = NLA_U32 },
	[NFTA_SET_DATA_LEN]		= { .type = NLA_U32 },
	[NFTA_SET_POLICY]		= { .type = NLA_U32 },
	[NFTA_SET_DESC]			= { .type = NLA_NESTED },
	[NFTA_SET_ID]			= { .type = NLA_U32 },
	[NFTA_SET_TIMEOUT]		= { .type = NLA_U64 },
	[NFTA_SET_GC_INTERVAL]		= { .type = NLA_U32 },
	[NFTA_SET_USERDATA]		= { .type = NLA_BINARY,
					    .len  = NFT_USERDATA_MAXLEN },
	[NFTA_SET_OBJ_TYPE]		= { .type = NLA_U32 },
	[NFTA_SET_HANDLE]		= { .type = NLA_U64 },
	[NFTA_SET_EXPR]			= { .type = NLA_NESTED },
};

static const struct nla_policy nft_set_desc_policy[NFTA_SET_DESC_MAX + 1] = {
	[NFTA_SET_DESC_SIZE]		= { .type = NLA_U32 },
	[NFTA_SET_DESC_CONCAT]		= { .type = NLA_NESTED },
};

static int nft_ctx_init_from_setattr(struct nft_ctx *ctx, struct net *net,
				     const struct sk_buff *skb,
				     const struct nlmsghdr *nlh,
				     const struct nlattr * const nla[],
				     struct netlink_ext_ack *extack,
				     u8 genmask)
{
	const struct nfgenmsg *nfmsg = nlmsg_data(nlh);
	int family = nfmsg->nfgen_family;
	struct nft_table *table = NULL;

	if (nla[NFTA_SET_TABLE] != NULL) {
		table = nft_table_lookup(net, nla[NFTA_SET_TABLE], family,
					 genmask);
		if (IS_ERR(table)) {
			NL_SET_BAD_ATTR(extack, nla[NFTA_SET_TABLE]);
			return PTR_ERR(table);
		}
	}

	nft_ctx_init(ctx, net, skb, nlh, family, table, NULL, nla);
	return 0;
}

static struct nft_set *nft_set_lookup(const struct nft_table *table,
				      const struct nlattr *nla, u8 genmask)
{
	struct nft_set *set;

	if (nla == NULL)
		return ERR_PTR(-EINVAL);

	list_for_each_entry_rcu(set, &table->sets, list) {
		if (!nla_strcmp(nla, set->name) &&
		    nft_active_genmask(set, genmask))
			return set;
	}
	return ERR_PTR(-ENOENT);
}

static struct nft_set *nft_set_lookup_byhandle(const struct nft_table *table,
					       const struct nlattr *nla,
					       u8 genmask)
{
	struct nft_set *set;

	list_for_each_entry(set, &table->sets, list) {
		if (be64_to_cpu(nla_get_be64(nla)) == set->handle &&
		    nft_active_genmask(set, genmask))
			return set;
	}
	return ERR_PTR(-ENOENT);
}

static struct nft_set *nft_set_lookup_byid(const struct net *net,
					   const struct nlattr *nla, u8 genmask)
{
	struct nft_trans *trans;
	u32 id = ntohl(nla_get_be32(nla));

	list_for_each_entry(trans, &net->nft.commit_list, list) {
		if (trans->msg_type == NFT_MSG_NEWSET) {
			struct nft_set *set = nft_trans_set(trans);

			if (id == nft_trans_set_id(trans) &&
			    nft_active_genmask(set, genmask))
				return set;
		}
	}
	return ERR_PTR(-ENOENT);
}

struct nft_set *nft_set_lookup_global(const struct net *net,
				      const struct nft_table *table,
				      const struct nlattr *nla_set_name,
				      const struct nlattr *nla_set_id,
				      u8 genmask)
{
	struct nft_set *set;

	set = nft_set_lookup(table, nla_set_name, genmask);
	if (IS_ERR(set)) {
		if (!nla_set_id)
			return set;

		set = nft_set_lookup_byid(net, nla_set_id, genmask);
	}
	return set;
}
EXPORT_SYMBOL_GPL(nft_set_lookup_global);

static int nf_tables_set_alloc_name(struct nft_ctx *ctx, struct nft_set *set,
				    const char *name)
{
	const struct nft_set *i;
	const char *p;
	unsigned long *inuse;
	unsigned int n = 0, min = 0;

	p = strchr(name, '%');
	if (p != NULL) {
		if (p[1] != 'd' || strchr(p + 2, '%'))
			return -EINVAL;

		inuse = (unsigned long *)get_zeroed_page(GFP_KERNEL);
		if (inuse == NULL)
			return -ENOMEM;
cont:
		list_for_each_entry(i, &ctx->table->sets, list) {
			int tmp;

			if (!nft_is_active_next(ctx->net, set))
				continue;
			if (!sscanf(i->name, name, &tmp))
				continue;
			if (tmp < min || tmp >= min + BITS_PER_BYTE * PAGE_SIZE)
				continue;

			set_bit(tmp - min, inuse);
		}

		n = find_first_zero_bit(inuse, BITS_PER_BYTE * PAGE_SIZE);
		if (n >= BITS_PER_BYTE * PAGE_SIZE) {
			min += BITS_PER_BYTE * PAGE_SIZE;
			memset(inuse, 0, PAGE_SIZE);
			goto cont;
		}
		free_page((unsigned long)inuse);
	}

	set->name = kasprintf(GFP_KERNEL, name, min + n);
	if (!set->name)
		return -ENOMEM;

	list_for_each_entry(i, &ctx->table->sets, list) {
		if (!nft_is_active_next(ctx->net, i))
			continue;
		if (!strcmp(set->name, i->name)) {
			kfree(set->name);
			set->name = NULL;
			return -ENFILE;
		}
	}
	return 0;
}

static int nf_msecs_to_jiffies64(const struct nlattr *nla, u64 *result)
{
	u64 ms = be64_to_cpu(nla_get_be64(nla));
	u64 max = (u64)(~((u64)0));

	max = div_u64(max, NSEC_PER_MSEC);
	if (ms >= max)
		return -ERANGE;

	ms *= NSEC_PER_MSEC;
	*result = nsecs_to_jiffies64(ms);
	return 0;
}

static __be64 nf_jiffies64_to_msecs(u64 input)
{
	return cpu_to_be64(jiffies64_to_msecs(input));
}

static int nf_tables_fill_set_concat(struct sk_buff *skb,
				     const struct nft_set *set)
{
	struct nlattr *concat, *field;
	int i;

	concat = nla_nest_start_noflag(skb, NFTA_SET_DESC_CONCAT);
	if (!concat)
		return -ENOMEM;

	for (i = 0; i < set->field_count; i++) {
		field = nla_nest_start_noflag(skb, NFTA_LIST_ELEM);
		if (!field)
			return -ENOMEM;

		if (nla_put_be32(skb, NFTA_SET_FIELD_LEN,
				 htonl(set->field_len[i])))
			return -ENOMEM;

		nla_nest_end(skb, field);
	}

	nla_nest_end(skb, concat);

	return 0;
}

static int nf_tables_fill_set(struct sk_buff *skb, const struct nft_ctx *ctx,
			      const struct nft_set *set, u16 event, u16 flags)
{
	struct nfgenmsg *nfmsg;
	struct nlmsghdr *nlh;
	u32 portid = ctx->portid;
	struct nlattr *nest;
	u32 seq = ctx->seq;

	event = nfnl_msg_type(NFNL_SUBSYS_NFTABLES, event);
	nlh = nlmsg_put(skb, portid, seq, event, sizeof(struct nfgenmsg),
			flags);
	if (nlh == NULL)
		goto nla_put_failure;

	nfmsg = nlmsg_data(nlh);
	nfmsg->nfgen_family	= ctx->family;
	nfmsg->version		= NFNETLINK_V0;
	nfmsg->res_id		= htons(ctx->net->nft.base_seq & 0xffff);

	if (nla_put_string(skb, NFTA_SET_TABLE, ctx->table->name))
		goto nla_put_failure;
	if (nla_put_string(skb, NFTA_SET_NAME, set->name))
		goto nla_put_failure;
	if (nla_put_be64(skb, NFTA_SET_HANDLE, cpu_to_be64(set->handle),
			 NFTA_SET_PAD))
		goto nla_put_failure;
	if (set->flags != 0)
		if (nla_put_be32(skb, NFTA_SET_FLAGS, htonl(set->flags)))
			goto nla_put_failure;

	if (nla_put_be32(skb, NFTA_SET_KEY_TYPE, htonl(set->ktype)))
		goto nla_put_failure;
	if (nla_put_be32(skb, NFTA_SET_KEY_LEN, htonl(set->klen)))
		goto nla_put_failure;
	if (set->flags & NFT_SET_MAP) {
		if (nla_put_be32(skb, NFTA_SET_DATA_TYPE, htonl(set->dtype)))
			goto nla_put_failure;
		if (nla_put_be32(skb, NFTA_SET_DATA_LEN, htonl(set->dlen)))
			goto nla_put_failure;
	}
	if (set->flags & NFT_SET_OBJECT &&
	    nla_put_be32(skb, NFTA_SET_OBJ_TYPE, htonl(set->objtype)))
		goto nla_put_failure;

	if (set->timeout &&
	    nla_put_be64(skb, NFTA_SET_TIMEOUT,
			 nf_jiffies64_to_msecs(set->timeout),
			 NFTA_SET_PAD))
		goto nla_put_failure;
	if (set->gc_int &&
	    nla_put_be32(skb, NFTA_SET_GC_INTERVAL, htonl(set->gc_int)))
		goto nla_put_failure;

	if (set->policy != NFT_SET_POL_PERFORMANCE) {
		if (nla_put_be32(skb, NFTA_SET_POLICY, htonl(set->policy)))
			goto nla_put_failure;
	}

	if (nla_put(skb, NFTA_SET_USERDATA, set->udlen, set->udata))
		goto nla_put_failure;

	nest = nla_nest_start_noflag(skb, NFTA_SET_DESC);
	if (!nest)
		goto nla_put_failure;
	if (set->size &&
	    nla_put_be32(skb, NFTA_SET_DESC_SIZE, htonl(set->size)))
		goto nla_put_failure;

	if (set->field_count > 1 &&
	    nf_tables_fill_set_concat(skb, set))
		goto nla_put_failure;

	nla_nest_end(skb, nest);

	if (set->expr) {
		nest = nla_nest_start_noflag(skb, NFTA_SET_EXPR);
		if (nf_tables_fill_expr_info(skb, set->expr) < 0)
			goto nla_put_failure;

		nla_nest_end(skb, nest);
	}

	nlmsg_end(skb, nlh);
	return 0;

nla_put_failure:
	nlmsg_trim(skb, nlh);
	return -1;
}

static void nf_tables_set_notify(const struct nft_ctx *ctx,
				 const struct nft_set *set, int event,
			         gfp_t gfp_flags)
{
	struct sk_buff *skb;
	u32 portid = ctx->portid;
	int err;

	if (!ctx->report &&
	    !nfnetlink_has_listeners(ctx->net, NFNLGRP_NFTABLES))
		return;

	skb = nlmsg_new(NLMSG_GOODSIZE, gfp_flags);
	if (skb == NULL)
		goto err;

	err = nf_tables_fill_set(skb, ctx, set, event, 0);
	if (err < 0) {
		kfree_skb(skb);
		goto err;
	}

	nfnetlink_send(skb, ctx->net, portid, NFNLGRP_NFTABLES, ctx->report,
		       gfp_flags);
	return;
err:
	nfnetlink_set_err(ctx->net, portid, NFNLGRP_NFTABLES, -ENOBUFS);
}

static int nf_tables_dump_sets(struct sk_buff *skb, struct netlink_callback *cb)
{
	const struct nft_set *set;
	unsigned int idx, s_idx = cb->args[0];
	struct nft_table *table, *cur_table = (struct nft_table *)cb->args[2];
	struct net *net = sock_net(skb->sk);
	struct nft_ctx *ctx = cb->data, ctx_set;

	if (cb->args[1])
		return skb->len;

	rcu_read_lock();
	cb->seq = net->nft.base_seq;

	list_for_each_entry_rcu(table, &net->nft.tables, list) {
		if (ctx->family != NFPROTO_UNSPEC &&
		    ctx->family != table->family)
			continue;

		if (ctx->table && ctx->table != table)
			continue;

		if (cur_table) {
			if (cur_table != table)
				continue;

			cur_table = NULL;
		}
		idx = 0;
		list_for_each_entry_rcu(set, &table->sets, list) {
			if (idx < s_idx)
				goto cont;
			if (!nft_is_active(net, set))
				goto cont;

			ctx_set = *ctx;
			ctx_set.table = table;
			ctx_set.family = table->family;

			if (nf_tables_fill_set(skb, &ctx_set, set,
					       NFT_MSG_NEWSET,
					       NLM_F_MULTI) < 0) {
				cb->args[0] = idx;
				cb->args[2] = (unsigned long) table;
				goto done;
			}
			nl_dump_check_consistent(cb, nlmsg_hdr(skb));
cont:
			idx++;
		}
		if (s_idx)
			s_idx = 0;
	}
	cb->args[1] = 1;
done:
	rcu_read_unlock();
	return skb->len;
}

static int nf_tables_dump_sets_start(struct netlink_callback *cb)
{
	struct nft_ctx *ctx_dump = NULL;

	ctx_dump = kmemdup(cb->data, sizeof(*ctx_dump), GFP_ATOMIC);
	if (ctx_dump == NULL)
		return -ENOMEM;

	cb->data = ctx_dump;
	return 0;
}

static int nf_tables_dump_sets_done(struct netlink_callback *cb)
{
	kfree(cb->data);
	return 0;
}

/* called with rcu_read_lock held */
static int nf_tables_getset(struct net *net, struct sock *nlsk,
			    struct sk_buff *skb, const struct nlmsghdr *nlh,
			    const struct nlattr * const nla[],
			    struct netlink_ext_ack *extack)
{
	u8 genmask = nft_genmask_cur(net);
	const struct nft_set *set;
	struct nft_ctx ctx;
	struct sk_buff *skb2;
	const struct nfgenmsg *nfmsg = nlmsg_data(nlh);
	int err;

	/* Verify existence before starting dump */
	err = nft_ctx_init_from_setattr(&ctx, net, skb, nlh, nla, extack,
					genmask);
	if (err < 0)
		return err;

	if (nlh->nlmsg_flags & NLM_F_DUMP) {
		struct netlink_dump_control c = {
			.start = nf_tables_dump_sets_start,
			.dump = nf_tables_dump_sets,
			.done = nf_tables_dump_sets_done,
			.data = &ctx,
			.module = THIS_MODULE,
		};

		return nft_netlink_dump_start_rcu(nlsk, skb, nlh, &c);
	}

	/* Only accept unspec with dump */
	if (nfmsg->nfgen_family == NFPROTO_UNSPEC)
		return -EAFNOSUPPORT;
	if (!nla[NFTA_SET_TABLE])
		return -EINVAL;

	set = nft_set_lookup(ctx.table, nla[NFTA_SET_NAME], genmask);
	if (IS_ERR(set))
		return PTR_ERR(set);

	skb2 = alloc_skb(NLMSG_GOODSIZE, GFP_ATOMIC);
	if (skb2 == NULL)
		return -ENOMEM;

	err = nf_tables_fill_set(skb2, &ctx, set, NFT_MSG_NEWSET, 0);
	if (err < 0)
		goto err;

	return nlmsg_unicast(nlsk, skb2, NETLINK_CB(skb).portid);

err:
	kfree_skb(skb2);
	return err;
}

static const struct nla_policy nft_concat_policy[NFTA_SET_FIELD_MAX + 1] = {
	[NFTA_SET_FIELD_LEN]	= { .type = NLA_U32 },
};

static int nft_set_desc_concat_parse(const struct nlattr *attr,
				     struct nft_set_desc *desc)
{
	struct nlattr *tb[NFTA_SET_FIELD_MAX + 1];
	u32 len;
	int err;

	err = nla_parse_nested_deprecated(tb, NFTA_SET_FIELD_MAX, attr,
					  nft_concat_policy, NULL);
	if (err < 0)
		return err;

	if (!tb[NFTA_SET_FIELD_LEN])
		return -EINVAL;

	len = ntohl(nla_get_be32(tb[NFTA_SET_FIELD_LEN]));

	if (len * BITS_PER_BYTE / 32 > NFT_REG32_COUNT)
		return -E2BIG;

	desc->field_len[desc->field_count++] = len;

	return 0;
}

static int nft_set_desc_concat(struct nft_set_desc *desc,
			       const struct nlattr *nla)
{
	struct nlattr *attr;
	int rem, err;

	nla_for_each_nested(attr, nla, rem) {
		if (nla_type(attr) != NFTA_LIST_ELEM)
			return -EINVAL;

		err = nft_set_desc_concat_parse(attr, desc);
		if (err < 0)
			return err;
	}

	return 0;
}

static int nf_tables_set_desc_parse(struct nft_set_desc *desc,
				    const struct nlattr *nla)
{
	struct nlattr *da[NFTA_SET_DESC_MAX + 1];
	int err;

	err = nla_parse_nested_deprecated(da, NFTA_SET_DESC_MAX, nla,
					  nft_set_desc_policy, NULL);
	if (err < 0)
		return err;

	if (da[NFTA_SET_DESC_SIZE] != NULL)
		desc->size = ntohl(nla_get_be32(da[NFTA_SET_DESC_SIZE]));
	if (da[NFTA_SET_DESC_CONCAT])
		err = nft_set_desc_concat(desc, da[NFTA_SET_DESC_CONCAT]);

	return err;
}

static int nf_tables_newset(struct net *net, struct sock *nlsk,
			    struct sk_buff *skb, const struct nlmsghdr *nlh,
			    const struct nlattr * const nla[],
			    struct netlink_ext_ack *extack)
{
	const struct nfgenmsg *nfmsg = nlmsg_data(nlh);
	u8 genmask = nft_genmask_next(net);
	int family = nfmsg->nfgen_family;
	const struct nft_set_ops *ops;
	struct nft_expr *expr = NULL;
	struct nft_table *table;
	struct nft_set *set;
	struct nft_ctx ctx;
	char *name;
	u64 size;
	u64 timeout;
	u32 ktype, dtype, flags, policy, gc_int, objtype;
	struct nft_set_desc desc;
	unsigned char *udata;
	u16 udlen;
	int err;
	int i;

	if (nla[NFTA_SET_TABLE] == NULL ||
	    nla[NFTA_SET_NAME] == NULL ||
	    nla[NFTA_SET_KEY_LEN] == NULL ||
	    nla[NFTA_SET_ID] == NULL)
		return -EINVAL;

	memset(&desc, 0, sizeof(desc));

	ktype = NFT_DATA_VALUE;
	if (nla[NFTA_SET_KEY_TYPE] != NULL) {
		ktype = ntohl(nla_get_be32(nla[NFTA_SET_KEY_TYPE]));
		if ((ktype & NFT_DATA_RESERVED_MASK) == NFT_DATA_RESERVED_MASK)
			return -EINVAL;
	}

	desc.klen = ntohl(nla_get_be32(nla[NFTA_SET_KEY_LEN]));
	if (desc.klen == 0 || desc.klen > NFT_DATA_VALUE_MAXLEN)
		return -EINVAL;

	flags = 0;
	if (nla[NFTA_SET_FLAGS] != NULL) {
		flags = ntohl(nla_get_be32(nla[NFTA_SET_FLAGS]));
		if (flags & ~(NFT_SET_ANONYMOUS | NFT_SET_CONSTANT |
			      NFT_SET_INTERVAL | NFT_SET_TIMEOUT |
			      NFT_SET_MAP | NFT_SET_EVAL |
			      NFT_SET_OBJECT | NFT_SET_CONCAT))
			return -EOPNOTSUPP;
		/* Only one of these operations is supported */
		if ((flags & (NFT_SET_MAP | NFT_SET_OBJECT)) ==
			     (NFT_SET_MAP | NFT_SET_OBJECT))
			return -EOPNOTSUPP;
		if ((flags & (NFT_SET_EVAL | NFT_SET_OBJECT)) ==
			     (NFT_SET_EVAL | NFT_SET_OBJECT))
			return -EOPNOTSUPP;
	}

	dtype = 0;
	if (nla[NFTA_SET_DATA_TYPE] != NULL) {
		if (!(flags & NFT_SET_MAP))
			return -EINVAL;

		dtype = ntohl(nla_get_be32(nla[NFTA_SET_DATA_TYPE]));
		if ((dtype & NFT_DATA_RESERVED_MASK) == NFT_DATA_RESERVED_MASK &&
		    dtype != NFT_DATA_VERDICT)
			return -EINVAL;

		if (dtype != NFT_DATA_VERDICT) {
			if (nla[NFTA_SET_DATA_LEN] == NULL)
				return -EINVAL;
			desc.dlen = ntohl(nla_get_be32(nla[NFTA_SET_DATA_LEN]));
			if (desc.dlen == 0 || desc.dlen > NFT_DATA_VALUE_MAXLEN)
				return -EINVAL;
		} else
			desc.dlen = sizeof(struct nft_verdict);
	} else if (flags & NFT_SET_MAP)
		return -EINVAL;

	if (nla[NFTA_SET_OBJ_TYPE] != NULL) {
		if (!(flags & NFT_SET_OBJECT))
			return -EINVAL;

		objtype = ntohl(nla_get_be32(nla[NFTA_SET_OBJ_TYPE]));
		if (objtype == NFT_OBJECT_UNSPEC ||
		    objtype > NFT_OBJECT_MAX)
			return -EOPNOTSUPP;
	} else if (flags & NFT_SET_OBJECT)
		return -EINVAL;
	else
		objtype = NFT_OBJECT_UNSPEC;

	timeout = 0;
	if (nla[NFTA_SET_TIMEOUT] != NULL) {
		if (!(flags & NFT_SET_TIMEOUT))
			return -EINVAL;

		err = nf_msecs_to_jiffies64(nla[NFTA_SET_TIMEOUT], &timeout);
		if (err)
			return err;
	}
	gc_int = 0;
	if (nla[NFTA_SET_GC_INTERVAL] != NULL) {
		if (!(flags & NFT_SET_TIMEOUT))
			return -EINVAL;
		gc_int = ntohl(nla_get_be32(nla[NFTA_SET_GC_INTERVAL]));
	}

	policy = NFT_SET_POL_PERFORMANCE;
	if (nla[NFTA_SET_POLICY] != NULL)
		policy = ntohl(nla_get_be32(nla[NFTA_SET_POLICY]));

	if (nla[NFTA_SET_DESC] != NULL) {
		err = nf_tables_set_desc_parse(&desc, nla[NFTA_SET_DESC]);
		if (err < 0)
			return err;
	}

	if (nla[NFTA_SET_EXPR])
		desc.expr = true;

	table = nft_table_lookup(net, nla[NFTA_SET_TABLE], family, genmask);
	if (IS_ERR(table)) {
		NL_SET_BAD_ATTR(extack, nla[NFTA_SET_TABLE]);
		return PTR_ERR(table);
	}

	nft_ctx_init(&ctx, net, skb, nlh, family, table, NULL, nla);

	set = nft_set_lookup(table, nla[NFTA_SET_NAME], genmask);
	if (IS_ERR(set)) {
		if (PTR_ERR(set) != -ENOENT) {
			NL_SET_BAD_ATTR(extack, nla[NFTA_SET_NAME]);
			return PTR_ERR(set);
		}
	} else {
		if (nlh->nlmsg_flags & NLM_F_EXCL) {
			NL_SET_BAD_ATTR(extack, nla[NFTA_SET_NAME]);
			return -EEXIST;
		}
		if (nlh->nlmsg_flags & NLM_F_REPLACE)
			return -EOPNOTSUPP;

		return 0;
	}

	if (!(nlh->nlmsg_flags & NLM_F_CREATE))
		return -ENOENT;

	ops = nft_select_set_ops(&ctx, nla, &desc, policy);
	if (IS_ERR(ops))
		return PTR_ERR(ops);

	udlen = 0;
	if (nla[NFTA_SET_USERDATA])
		udlen = nla_len(nla[NFTA_SET_USERDATA]);

	size = 0;
	if (ops->privsize != NULL)
		size = ops->privsize(nla, &desc);

	set = kvzalloc(sizeof(*set) + size + udlen, GFP_KERNEL);
	if (!set)
		return -ENOMEM;

	name = nla_strdup(nla[NFTA_SET_NAME], GFP_KERNEL);
	if (!name) {
		err = -ENOMEM;
		goto err_set_name;
	}

	err = nf_tables_set_alloc_name(&ctx, set, name);
	kfree(name);
	if (err < 0)
		goto err_set_alloc_name;

	if (nla[NFTA_SET_EXPR]) {
		expr = nft_set_elem_expr_alloc(&ctx, set, nla[NFTA_SET_EXPR]);
		if (IS_ERR(expr)) {
			err = PTR_ERR(expr);
			goto err_set_alloc_name;
		}
	}

	udata = NULL;
	if (udlen) {
		udata = set->data + size;
		nla_memcpy(udata, nla[NFTA_SET_USERDATA], udlen);
	}

	INIT_LIST_HEAD(&set->bindings);
	set->table = table;
	write_pnet(&set->net, net);
	set->ops   = ops;
	set->ktype = ktype;
	set->klen  = desc.klen;
	set->dtype = dtype;
	set->objtype = objtype;
	set->dlen  = desc.dlen;
	set->expr = expr;
	set->flags = flags;
	set->size  = desc.size;
	set->policy = policy;
	set->udlen  = udlen;
	set->udata  = udata;
	set->timeout = timeout;
	set->gc_int = gc_int;
	set->handle = nf_tables_alloc_handle(table);

	set->field_count = desc.field_count;
	for (i = 0; i < desc.field_count; i++)
		set->field_len[i] = desc.field_len[i];

	err = ops->init(set, &desc, nla);
	if (err < 0)
		goto err_set_init;

	err = nft_trans_set_add(&ctx, NFT_MSG_NEWSET, set);
	if (err < 0)
		goto err_set_trans;

	list_add_tail_rcu(&set->list, &table->sets);
	table->use++;
	return 0;

err_set_trans:
	ops->destroy(set);
err_set_init:
	if (expr)
		nft_expr_destroy(&ctx, expr);
err_set_alloc_name:
	kfree(set->name);
err_set_name:
	kvfree(set);
	return err;
}

static void nft_set_destroy(const struct nft_ctx *ctx, struct nft_set *set)
{
	if (WARN_ON(set->use > 0))
		return;

	if (set->expr)
		nft_expr_destroy(ctx, set->expr);

	set->ops->destroy(set);
	kfree(set->name);
	kvfree(set);
}

static int nf_tables_delset(struct net *net, struct sock *nlsk,
			    struct sk_buff *skb, const struct nlmsghdr *nlh,
			    const struct nlattr * const nla[],
			    struct netlink_ext_ack *extack)
{
	const struct nfgenmsg *nfmsg = nlmsg_data(nlh);
	u8 genmask = nft_genmask_next(net);
	const struct nlattr *attr;
	struct nft_set *set;
	struct nft_ctx ctx;
	int err;

	if (nfmsg->nfgen_family == NFPROTO_UNSPEC)
		return -EAFNOSUPPORT;
	if (nla[NFTA_SET_TABLE] == NULL)
		return -EINVAL;

	err = nft_ctx_init_from_setattr(&ctx, net, skb, nlh, nla, extack,
					genmask);
	if (err < 0)
		return err;

	if (nla[NFTA_SET_HANDLE]) {
		attr = nla[NFTA_SET_HANDLE];
		set = nft_set_lookup_byhandle(ctx.table, attr, genmask);
	} else {
		attr = nla[NFTA_SET_NAME];
		set = nft_set_lookup(ctx.table, attr, genmask);
	}

	if (IS_ERR(set)) {
		NL_SET_BAD_ATTR(extack, attr);
		return PTR_ERR(set);
	}
	if (set->use ||
	    (nlh->nlmsg_flags & NLM_F_NONREC && atomic_read(&set->nelems) > 0)) {
		NL_SET_BAD_ATTR(extack, attr);
		return -EBUSY;
	}

	return nft_delset(&ctx, set);
}

static int nf_tables_bind_check_setelem(const struct nft_ctx *ctx,
					struct nft_set *set,
					const struct nft_set_iter *iter,
					struct nft_set_elem *elem)
{
	const struct nft_set_ext *ext = nft_set_elem_ext(set, elem->priv);
	enum nft_registers dreg;

	dreg = nft_type_to_reg(set->dtype);
	return nft_validate_register_store(ctx, dreg, nft_set_ext_data(ext),
					   set->dtype == NFT_DATA_VERDICT ?
					   NFT_DATA_VERDICT : NFT_DATA_VALUE,
					   set->dlen);
}

int nf_tables_bind_set(const struct nft_ctx *ctx, struct nft_set *set,
		       struct nft_set_binding *binding)
{
	struct nft_set_binding *i;
	struct nft_set_iter iter;

	if (set->use == UINT_MAX)
		return -EOVERFLOW;

	if (!list_empty(&set->bindings) && nft_set_is_anonymous(set))
		return -EBUSY;

	if (binding->flags & NFT_SET_MAP) {
		/* If the set is already bound to the same chain all
		 * jumps are already validated for that chain.
		 */
		list_for_each_entry(i, &set->bindings, list) {
			if (i->flags & NFT_SET_MAP &&
			    i->chain == binding->chain)
				goto bind;
		}

		iter.genmask	= nft_genmask_next(ctx->net);
		iter.skip 	= 0;
		iter.count	= 0;
		iter.err	= 0;
		iter.fn		= nf_tables_bind_check_setelem;

		set->ops->walk(ctx, set, &iter);
		if (iter.err < 0)
			return iter.err;
	}
bind:
	binding->chain = ctx->chain;
	list_add_tail_rcu(&binding->list, &set->bindings);
	nft_set_trans_bind(ctx, set);
	set->use++;

	return 0;
}
EXPORT_SYMBOL_GPL(nf_tables_bind_set);

static void nf_tables_unbind_set(const struct nft_ctx *ctx, struct nft_set *set,
				 struct nft_set_binding *binding, bool event)
{
	list_del_rcu(&binding->list);

	if (list_empty(&set->bindings) && nft_set_is_anonymous(set)) {
		list_del_rcu(&set->list);
		if (event)
			nf_tables_set_notify(ctx, set, NFT_MSG_DELSET,
					     GFP_KERNEL);
	}
}

void nf_tables_deactivate_set(const struct nft_ctx *ctx, struct nft_set *set,
			      struct nft_set_binding *binding,
			      enum nft_trans_phase phase)
{
	switch (phase) {
	case NFT_TRANS_PREPARE:
		set->use--;
		return;
	case NFT_TRANS_ABORT:
	case NFT_TRANS_RELEASE:
		set->use--;
		/* fall through */
	default:
		nf_tables_unbind_set(ctx, set, binding,
				     phase == NFT_TRANS_COMMIT);
	}
}
EXPORT_SYMBOL_GPL(nf_tables_deactivate_set);

void nf_tables_destroy_set(const struct nft_ctx *ctx, struct nft_set *set)
{
	if (list_empty(&set->bindings) && nft_set_is_anonymous(set))
		nft_set_destroy(ctx, set);
}
EXPORT_SYMBOL_GPL(nf_tables_destroy_set);

const struct nft_set_ext_type nft_set_ext_types[] = {
	[NFT_SET_EXT_KEY]		= {
		.align	= __alignof__(u32),
	},
	[NFT_SET_EXT_DATA]		= {
		.align	= __alignof__(u32),
	},
	[NFT_SET_EXT_EXPR]		= {
		.align	= __alignof__(struct nft_expr),
	},
	[NFT_SET_EXT_OBJREF]		= {
		.len	= sizeof(struct nft_object *),
		.align	= __alignof__(struct nft_object *),
	},
	[NFT_SET_EXT_FLAGS]		= {
		.len	= sizeof(u8),
		.align	= __alignof__(u8),
	},
	[NFT_SET_EXT_TIMEOUT]		= {
		.len	= sizeof(u64),
		.align	= __alignof__(u64),
	},
	[NFT_SET_EXT_EXPIRATION]	= {
		.len	= sizeof(u64),
		.align	= __alignof__(u64),
	},
	[NFT_SET_EXT_USERDATA]		= {
		.len	= sizeof(struct nft_userdata),
		.align	= __alignof__(struct nft_userdata),
	},
	[NFT_SET_EXT_KEY_END]		= {
		.align	= __alignof__(u32),
	},
};

/*
 * Set elements
 */

static const struct nla_policy nft_set_elem_policy[NFTA_SET_ELEM_MAX + 1] = {
	[NFTA_SET_ELEM_KEY]		= { .type = NLA_NESTED },
	[NFTA_SET_ELEM_DATA]		= { .type = NLA_NESTED },
	[NFTA_SET_ELEM_FLAGS]		= { .type = NLA_U32 },
	[NFTA_SET_ELEM_TIMEOUT]		= { .type = NLA_U64 },
	[NFTA_SET_ELEM_EXPIRATION]	= { .type = NLA_U64 },
	[NFTA_SET_ELEM_USERDATA]	= { .type = NLA_BINARY,
					    .len = NFT_USERDATA_MAXLEN },
	[NFTA_SET_ELEM_EXPR]		= { .type = NLA_NESTED },
	[NFTA_SET_ELEM_OBJREF]		= { .type = NLA_STRING,
					    .len = NFT_OBJ_MAXNAMELEN - 1 },
	[NFTA_SET_ELEM_KEY_END]		= { .type = NLA_NESTED },
};

static const struct nla_policy nft_set_elem_list_policy[NFTA_SET_ELEM_LIST_MAX + 1] = {
	[NFTA_SET_ELEM_LIST_TABLE]	= { .type = NLA_STRING,
					    .len = NFT_TABLE_MAXNAMELEN - 1 },
	[NFTA_SET_ELEM_LIST_SET]	= { .type = NLA_STRING,
					    .len = NFT_SET_MAXNAMELEN - 1 },
	[NFTA_SET_ELEM_LIST_ELEMENTS]	= { .type = NLA_NESTED },
	[NFTA_SET_ELEM_LIST_SET_ID]	= { .type = NLA_U32 },
};

static int nft_ctx_init_from_elemattr(struct nft_ctx *ctx, struct net *net,
				      const struct sk_buff *skb,
				      const struct nlmsghdr *nlh,
				      const struct nlattr * const nla[],
				      struct netlink_ext_ack *extack,
				      u8 genmask)
{
	const struct nfgenmsg *nfmsg = nlmsg_data(nlh);
	int family = nfmsg->nfgen_family;
	struct nft_table *table;

	table = nft_table_lookup(net, nla[NFTA_SET_ELEM_LIST_TABLE], family,
				 genmask);
	if (IS_ERR(table)) {
		NL_SET_BAD_ATTR(extack, nla[NFTA_SET_ELEM_LIST_TABLE]);
		return PTR_ERR(table);
	}

	nft_ctx_init(ctx, net, skb, nlh, family, table, NULL, nla);
	return 0;
}

static int nf_tables_fill_setelem(struct sk_buff *skb,
				  const struct nft_set *set,
				  const struct nft_set_elem *elem)
{
	const struct nft_set_ext *ext = nft_set_elem_ext(set, elem->priv);
	unsigned char *b = skb_tail_pointer(skb);
	struct nlattr *nest;

	nest = nla_nest_start_noflag(skb, NFTA_LIST_ELEM);
	if (nest == NULL)
		goto nla_put_failure;

	if (nft_data_dump(skb, NFTA_SET_ELEM_KEY, nft_set_ext_key(ext),
			  NFT_DATA_VALUE, set->klen) < 0)
		goto nla_put_failure;

	if (nft_set_ext_exists(ext, NFT_SET_EXT_KEY_END) &&
	    nft_data_dump(skb, NFTA_SET_ELEM_KEY_END, nft_set_ext_key_end(ext),
			  NFT_DATA_VALUE, set->klen) < 0)
		goto nla_put_failure;

	if (nft_set_ext_exists(ext, NFT_SET_EXT_DATA) &&
	    nft_data_dump(skb, NFTA_SET_ELEM_DATA, nft_set_ext_data(ext),
			  set->dtype == NFT_DATA_VERDICT ? NFT_DATA_VERDICT : NFT_DATA_VALUE,
			  set->dlen) < 0)
		goto nla_put_failure;

	if (nft_set_ext_exists(ext, NFT_SET_EXT_EXPR) &&
	    nft_expr_dump(skb, NFTA_SET_ELEM_EXPR, nft_set_ext_expr(ext)) < 0)
		goto nla_put_failure;

	if (nft_set_ext_exists(ext, NFT_SET_EXT_OBJREF) &&
	    nla_put_string(skb, NFTA_SET_ELEM_OBJREF,
			   (*nft_set_ext_obj(ext))->key.name) < 0)
		goto nla_put_failure;

	if (nft_set_ext_exists(ext, NFT_SET_EXT_FLAGS) &&
	    nla_put_be32(skb, NFTA_SET_ELEM_FLAGS,
		         htonl(*nft_set_ext_flags(ext))))
		goto nla_put_failure;

	if (nft_set_ext_exists(ext, NFT_SET_EXT_TIMEOUT) &&
	    nla_put_be64(skb, NFTA_SET_ELEM_TIMEOUT,
			 nf_jiffies64_to_msecs(*nft_set_ext_timeout(ext)),
			 NFTA_SET_ELEM_PAD))
		goto nla_put_failure;

	if (nft_set_ext_exists(ext, NFT_SET_EXT_EXPIRATION)) {
		u64 expires, now = get_jiffies_64();

		expires = *nft_set_ext_expiration(ext);
		if (time_before64(now, expires))
			expires -= now;
		else
			expires = 0;

		if (nla_put_be64(skb, NFTA_SET_ELEM_EXPIRATION,
				 nf_jiffies64_to_msecs(expires),
				 NFTA_SET_ELEM_PAD))
			goto nla_put_failure;
	}

	if (nft_set_ext_exists(ext, NFT_SET_EXT_USERDATA)) {
		struct nft_userdata *udata;

		udata = nft_set_ext_userdata(ext);
		if (nla_put(skb, NFTA_SET_ELEM_USERDATA,
			    udata->len + 1, udata->data))
			goto nla_put_failure;
	}

	nla_nest_end(skb, nest);
	return 0;

nla_put_failure:
	nlmsg_trim(skb, b);
	return -EMSGSIZE;
}

struct nft_set_dump_args {
	const struct netlink_callback	*cb;
	struct nft_set_iter		iter;
	struct sk_buff			*skb;
};

static int nf_tables_dump_setelem(const struct nft_ctx *ctx,
				  struct nft_set *set,
				  const struct nft_set_iter *iter,
				  struct nft_set_elem *elem)
{
	struct nft_set_dump_args *args;

	args = container_of(iter, struct nft_set_dump_args, iter);
	return nf_tables_fill_setelem(args->skb, set, elem);
}

struct nft_set_dump_ctx {
	const struct nft_set	*set;
	struct nft_ctx		ctx;
};

static int nf_tables_dump_set(struct sk_buff *skb, struct netlink_callback *cb)
{
	struct nft_set_dump_ctx *dump_ctx = cb->data;
	struct net *net = sock_net(skb->sk);
	struct nft_table *table;
	struct nft_set *set;
	struct nft_set_dump_args args;
	bool set_found = false;
	struct nfgenmsg *nfmsg;
	struct nlmsghdr *nlh;
	struct nlattr *nest;
	u32 portid, seq;
	int event;

	rcu_read_lock();
	list_for_each_entry_rcu(table, &net->nft.tables, list) {
		if (dump_ctx->ctx.family != NFPROTO_UNSPEC &&
		    dump_ctx->ctx.family != table->family)
			continue;

		if (table != dump_ctx->ctx.table)
			continue;

		list_for_each_entry_rcu(set, &table->sets, list) {
			if (set == dump_ctx->set) {
				set_found = true;
				break;
			}
		}
		break;
	}

	if (!set_found) {
		rcu_read_unlock();
		return -ENOENT;
	}

	event  = nfnl_msg_type(NFNL_SUBSYS_NFTABLES, NFT_MSG_NEWSETELEM);
	portid = NETLINK_CB(cb->skb).portid;
	seq    = cb->nlh->nlmsg_seq;

	nlh = nlmsg_put(skb, portid, seq, event, sizeof(struct nfgenmsg),
			NLM_F_MULTI);
	if (nlh == NULL)
		goto nla_put_failure;

	nfmsg = nlmsg_data(nlh);
	nfmsg->nfgen_family = table->family;
	nfmsg->version      = NFNETLINK_V0;
	nfmsg->res_id	    = htons(net->nft.base_seq & 0xffff);

	if (nla_put_string(skb, NFTA_SET_ELEM_LIST_TABLE, table->name))
		goto nla_put_failure;
	if (nla_put_string(skb, NFTA_SET_ELEM_LIST_SET, set->name))
		goto nla_put_failure;

	nest = nla_nest_start_noflag(skb, NFTA_SET_ELEM_LIST_ELEMENTS);
	if (nest == NULL)
		goto nla_put_failure;

	args.cb			= cb;
	args.skb		= skb;
	args.iter.genmask	= nft_genmask_cur(net);
	args.iter.skip		= cb->args[0];
	args.iter.count		= 0;
	args.iter.err		= 0;
	args.iter.fn		= nf_tables_dump_setelem;
	set->ops->walk(&dump_ctx->ctx, set, &args.iter);
	rcu_read_unlock();

	nla_nest_end(skb, nest);
	nlmsg_end(skb, nlh);

	if (args.iter.err && args.iter.err != -EMSGSIZE)
		return args.iter.err;
	if (args.iter.count == cb->args[0])
		return 0;

	cb->args[0] = args.iter.count;
	return skb->len;

nla_put_failure:
	rcu_read_unlock();
	return -ENOSPC;
}

static int nf_tables_dump_set_start(struct netlink_callback *cb)
{
	struct nft_set_dump_ctx *dump_ctx = cb->data;

	cb->data = kmemdup(dump_ctx, sizeof(*dump_ctx), GFP_ATOMIC);

	return cb->data ? 0 : -ENOMEM;
}

static int nf_tables_dump_set_done(struct netlink_callback *cb)
{
	kfree(cb->data);
	return 0;
}

static int nf_tables_fill_setelem_info(struct sk_buff *skb,
				       const struct nft_ctx *ctx, u32 seq,
				       u32 portid, int event, u16 flags,
				       const struct nft_set *set,
				       const struct nft_set_elem *elem)
{
	struct nfgenmsg *nfmsg;
	struct nlmsghdr *nlh;
	struct nlattr *nest;
	int err;

	event = nfnl_msg_type(NFNL_SUBSYS_NFTABLES, event);
	nlh = nlmsg_put(skb, portid, seq, event, sizeof(struct nfgenmsg),
			flags);
	if (nlh == NULL)
		goto nla_put_failure;

	nfmsg = nlmsg_data(nlh);
	nfmsg->nfgen_family	= ctx->family;
	nfmsg->version		= NFNETLINK_V0;
	nfmsg->res_id		= htons(ctx->net->nft.base_seq & 0xffff);

	if (nla_put_string(skb, NFTA_SET_TABLE, ctx->table->name))
		goto nla_put_failure;
	if (nla_put_string(skb, NFTA_SET_NAME, set->name))
		goto nla_put_failure;

	nest = nla_nest_start_noflag(skb, NFTA_SET_ELEM_LIST_ELEMENTS);
	if (nest == NULL)
		goto nla_put_failure;

	err = nf_tables_fill_setelem(skb, set, elem);
	if (err < 0)
		goto nla_put_failure;

	nla_nest_end(skb, nest);

	nlmsg_end(skb, nlh);
	return 0;

nla_put_failure:
	nlmsg_trim(skb, nlh);
	return -1;
}

static int nft_setelem_parse_flags(const struct nft_set *set,
				   const struct nlattr *attr, u32 *flags)
{
	if (attr == NULL)
		return 0;

	*flags = ntohl(nla_get_be32(attr));
	if (*flags & ~NFT_SET_ELEM_INTERVAL_END)
		return -EINVAL;
	if (!(set->flags & NFT_SET_INTERVAL) &&
	    *flags & NFT_SET_ELEM_INTERVAL_END)
		return -EINVAL;

	return 0;
}

static int nft_setelem_parse_key(struct nft_ctx *ctx, struct nft_set *set,
				 struct nft_data *key, struct nlattr *attr)
{
	struct nft_data_desc desc;
	int err;

	err = nft_data_init(ctx, key, NFT_DATA_VALUE_MAXLEN, &desc, attr);
	if (err < 0)
		return err;

	if (desc.type != NFT_DATA_VALUE || desc.len != set->klen) {
		nft_data_release(key, desc.type);
		return -EINVAL;
	}

	return 0;
}

static int nft_setelem_parse_data(struct nft_ctx *ctx, struct nft_set *set,
				  struct nft_data_desc *desc,
				  struct nft_data *data,
				  struct nlattr *attr)
{
	int err;

	err = nft_data_init(ctx, data, NFT_DATA_VALUE_MAXLEN, desc, attr);
	if (err < 0)
		return err;

	if (desc->type != NFT_DATA_VERDICT && desc->len != set->dlen) {
		nft_data_release(data, desc->type);
		return -EINVAL;
	}

	return 0;
}

static int nft_get_set_elem(struct nft_ctx *ctx, struct nft_set *set,
			    const struct nlattr *attr)
{
	struct nlattr *nla[NFTA_SET_ELEM_MAX + 1];
	struct nft_set_elem elem;
	struct sk_buff *skb;
	uint32_t flags = 0;
	void *priv;
	int err;

	err = nla_parse_nested_deprecated(nla, NFTA_SET_ELEM_MAX, attr,
					  nft_set_elem_policy, NULL);
	if (err < 0)
		return err;

	if (!nla[NFTA_SET_ELEM_KEY])
		return -EINVAL;

	err = nft_setelem_parse_flags(set, nla[NFTA_SET_ELEM_FLAGS], &flags);
	if (err < 0)
		return err;

	err = nft_setelem_parse_key(ctx, set, &elem.key.val,
				    nla[NFTA_SET_ELEM_KEY]);
	if (err < 0)
		return err;

	if (nla[NFTA_SET_ELEM_KEY_END]) {
		err = nft_setelem_parse_key(ctx, set, &elem.key_end.val,
					    nla[NFTA_SET_ELEM_KEY_END]);
		if (err < 0)
			return err;
	}

	priv = set->ops->get(ctx->net, set, &elem, flags);
	if (IS_ERR(priv))
		return PTR_ERR(priv);

	elem.priv = priv;

	err = -ENOMEM;
	skb = nlmsg_new(NLMSG_GOODSIZE, GFP_ATOMIC);
	if (skb == NULL)
		goto err1;

	err = nf_tables_fill_setelem_info(skb, ctx, ctx->seq, ctx->portid,
					  NFT_MSG_NEWSETELEM, 0, set, &elem);
	if (err < 0)
		goto err2;

	err = nfnetlink_unicast(skb, ctx->net, ctx->portid, MSG_DONTWAIT);
	/* This avoids a loop in nfnetlink. */
	if (err < 0)
		goto err1;

	return 0;
err2:
	kfree_skb(skb);
err1:
	/* this avoids a loop in nfnetlink. */
	return err == -EAGAIN ? -ENOBUFS : err;
}

/* called with rcu_read_lock held */
static int nf_tables_getsetelem(struct net *net, struct sock *nlsk,
				struct sk_buff *skb, const struct nlmsghdr *nlh,
				const struct nlattr * const nla[],
				struct netlink_ext_ack *extack)
{
	u8 genmask = nft_genmask_cur(net);
	struct nft_set *set;
	struct nlattr *attr;
	struct nft_ctx ctx;
	int rem, err = 0;

	err = nft_ctx_init_from_elemattr(&ctx, net, skb, nlh, nla, extack,
					 genmask);
	if (err < 0)
		return err;

	set = nft_set_lookup(ctx.table, nla[NFTA_SET_ELEM_LIST_SET], genmask);
	if (IS_ERR(set))
		return PTR_ERR(set);

	if (nlh->nlmsg_flags & NLM_F_DUMP) {
		struct netlink_dump_control c = {
			.start = nf_tables_dump_set_start,
			.dump = nf_tables_dump_set,
			.done = nf_tables_dump_set_done,
			.module = THIS_MODULE,
		};
		struct nft_set_dump_ctx dump_ctx = {
			.set = set,
			.ctx = ctx,
		};

		c.data = &dump_ctx;
		return nft_netlink_dump_start_rcu(nlsk, skb, nlh, &c);
	}

	if (!nla[NFTA_SET_ELEM_LIST_ELEMENTS])
		return -EINVAL;

	nla_for_each_nested(attr, nla[NFTA_SET_ELEM_LIST_ELEMENTS], rem) {
		err = nft_get_set_elem(&ctx, set, attr);
		if (err < 0)
			break;
	}

	return err;
}

static void nf_tables_setelem_notify(const struct nft_ctx *ctx,
				     const struct nft_set *set,
				     const struct nft_set_elem *elem,
				     int event, u16 flags)
{
	struct net *net = ctx->net;
	u32 portid = ctx->portid;
	struct sk_buff *skb;
	int err;

	if (!ctx->report && !nfnetlink_has_listeners(net, NFNLGRP_NFTABLES))
		return;

	skb = nlmsg_new(NLMSG_GOODSIZE, GFP_KERNEL);
	if (skb == NULL)
		goto err;

	err = nf_tables_fill_setelem_info(skb, ctx, 0, portid, event, flags,
					  set, elem);
	if (err < 0) {
		kfree_skb(skb);
		goto err;
	}

	nfnetlink_send(skb, net, portid, NFNLGRP_NFTABLES, ctx->report,
		       GFP_KERNEL);
	return;
err:
	nfnetlink_set_err(net, portid, NFNLGRP_NFTABLES, -ENOBUFS);
}

static struct nft_trans *nft_trans_elem_alloc(struct nft_ctx *ctx,
					      int msg_type,
					      struct nft_set *set)
{
	struct nft_trans *trans;

	trans = nft_trans_alloc(ctx, msg_type, sizeof(struct nft_trans_elem));
	if (trans == NULL)
		return NULL;

	nft_trans_elem_set(trans) = set;
	return trans;
}

struct nft_expr *nft_set_elem_expr_alloc(const struct nft_ctx *ctx,
					 const struct nft_set *set,
					 const struct nlattr *attr)
{
	struct nft_expr *expr;
	int err;

	expr = nft_expr_init(ctx, attr);
	if (IS_ERR(expr))
		return expr;

	err = -EOPNOTSUPP;
	if (!(expr->ops->type->flags & NFT_EXPR_STATEFUL))
		goto err_set_elem_expr;

	if (expr->ops->type->flags & NFT_EXPR_GC) {
		if (set->flags & NFT_SET_TIMEOUT)
			goto err_set_elem_expr;
		if (!set->ops->gc_init)
			goto err_set_elem_expr;
		set->ops->gc_init(set);
	}

	return expr;

err_set_elem_expr:
	nft_expr_destroy(ctx, expr);
	return ERR_PTR(err);
}

void *nft_set_elem_init(const struct nft_set *set,
			const struct nft_set_ext_tmpl *tmpl,
			const u32 *key, const u32 *key_end,
			const u32 *data, u64 timeout, u64 expiration, gfp_t gfp)
{
	struct nft_set_ext *ext;
	void *elem;

	elem = kzalloc(set->ops->elemsize + tmpl->len, gfp);
	if (elem == NULL)
		return NULL;

	ext = nft_set_elem_ext(set, elem);
	nft_set_ext_init(ext, tmpl);

	memcpy(nft_set_ext_key(ext), key, set->klen);
	if (nft_set_ext_exists(ext, NFT_SET_EXT_KEY_END))
		memcpy(nft_set_ext_key_end(ext), key_end, set->klen);
	if (nft_set_ext_exists(ext, NFT_SET_EXT_DATA))
		memcpy(nft_set_ext_data(ext), data, set->dlen);
	if (nft_set_ext_exists(ext, NFT_SET_EXT_EXPIRATION)) {
		*nft_set_ext_expiration(ext) = get_jiffies_64() + expiration;
		if (expiration == 0)
			*nft_set_ext_expiration(ext) += timeout;
	}
	if (nft_set_ext_exists(ext, NFT_SET_EXT_TIMEOUT))
		*nft_set_ext_timeout(ext) = timeout;

	return elem;
}

static void nft_set_elem_expr_destroy(const struct nft_ctx *ctx,
				      struct nft_expr *expr)
{
	if (expr->ops->destroy_clone) {
		expr->ops->destroy_clone(ctx, expr);
		module_put(expr->ops->type->owner);
	} else {
		nf_tables_expr_destroy(ctx, expr);
	}
}

void nft_set_elem_destroy(const struct nft_set *set, void *elem,
			  bool destroy_expr)
{
	struct nft_set_ext *ext = nft_set_elem_ext(set, elem);
	struct nft_ctx ctx = {
		.net	= read_pnet(&set->net),
		.family	= set->table->family,
	};

	nft_data_release(nft_set_ext_key(ext), NFT_DATA_VALUE);
	if (nft_set_ext_exists(ext, NFT_SET_EXT_DATA))
		nft_data_release(nft_set_ext_data(ext), set->dtype);
	if (destroy_expr && nft_set_ext_exists(ext, NFT_SET_EXT_EXPR))
		nft_set_elem_expr_destroy(&ctx, nft_set_ext_expr(ext));

	if (nft_set_ext_exists(ext, NFT_SET_EXT_OBJREF))
		(*nft_set_ext_obj(ext))->use--;
	kfree(elem);
}
EXPORT_SYMBOL_GPL(nft_set_elem_destroy);

/* Only called from commit path, nft_set_elem_deactivate() already deals with
 * the refcounting from the preparation phase.
 */
static void nf_tables_set_elem_destroy(const struct nft_ctx *ctx,
				       const struct nft_set *set, void *elem)
{
	struct nft_set_ext *ext = nft_set_elem_ext(set, elem);

	if (nft_set_ext_exists(ext, NFT_SET_EXT_EXPR))
		nft_set_elem_expr_destroy(ctx, nft_set_ext_expr(ext));

	kfree(elem);
}

static int nft_add_set_elem(struct nft_ctx *ctx, struct nft_set *set,
			    const struct nlattr *attr, u32 nlmsg_flags)
{
	struct nlattr *nla[NFTA_SET_ELEM_MAX + 1];
	u8 genmask = nft_genmask_next(ctx->net);
	struct nft_set_ext_tmpl tmpl;
	struct nft_set_ext *ext, *ext2;
	struct nft_set_elem elem;
	struct nft_set_binding *binding;
	struct nft_object *obj = NULL;
	struct nft_expr *expr = NULL;
	struct nft_userdata *udata;
	struct nft_data_desc desc;
	enum nft_registers dreg;
	struct nft_trans *trans;
	u32 flags = 0;
	u64 timeout;
	u64 expiration;
	u8 ulen;
	int err;

	err = nla_parse_nested_deprecated(nla, NFTA_SET_ELEM_MAX, attr,
					  nft_set_elem_policy, NULL);
	if (err < 0)
		return err;

	if (nla[NFTA_SET_ELEM_KEY] == NULL)
		return -EINVAL;

	nft_set_ext_prepare(&tmpl);

	err = nft_setelem_parse_flags(set, nla[NFTA_SET_ELEM_FLAGS], &flags);
	if (err < 0)
		return err;
	if (flags != 0)
		nft_set_ext_add(&tmpl, NFT_SET_EXT_FLAGS);

	if (set->flags & NFT_SET_MAP) {
		if (nla[NFTA_SET_ELEM_DATA] == NULL &&
		    !(flags & NFT_SET_ELEM_INTERVAL_END))
			return -EINVAL;
	} else {
		if (nla[NFTA_SET_ELEM_DATA] != NULL)
			return -EINVAL;
	}

	if ((flags & NFT_SET_ELEM_INTERVAL_END) &&
	     (nla[NFTA_SET_ELEM_DATA] ||
	      nla[NFTA_SET_ELEM_OBJREF] ||
	      nla[NFTA_SET_ELEM_TIMEOUT] ||
	      nla[NFTA_SET_ELEM_EXPIRATION] ||
	      nla[NFTA_SET_ELEM_USERDATA] ||
	      nla[NFTA_SET_ELEM_EXPR]))
		return -EINVAL;

	timeout = 0;
	if (nla[NFTA_SET_ELEM_TIMEOUT] != NULL) {
		if (!(set->flags & NFT_SET_TIMEOUT))
			return -EINVAL;
		err = nf_msecs_to_jiffies64(nla[NFTA_SET_ELEM_TIMEOUT],
					    &timeout);
		if (err)
			return err;
	} else if (set->flags & NFT_SET_TIMEOUT) {
		timeout = set->timeout;
	}

	expiration = 0;
	if (nla[NFTA_SET_ELEM_EXPIRATION] != NULL) {
		if (!(set->flags & NFT_SET_TIMEOUT))
			return -EINVAL;
		err = nf_msecs_to_jiffies64(nla[NFTA_SET_ELEM_EXPIRATION],
					    &expiration);
		if (err)
			return err;
	}

	if (nla[NFTA_SET_ELEM_EXPR] != NULL) {
		expr = nft_set_elem_expr_alloc(ctx, set,
					       nla[NFTA_SET_ELEM_EXPR]);
		if (IS_ERR(expr))
			return PTR_ERR(expr);

		err = -EOPNOTSUPP;
		if (set->expr && set->expr->ops != expr->ops)
			goto err_set_elem_expr;
	} else if (set->expr) {
		expr = kzalloc(set->expr->ops->size, GFP_KERNEL);
		if (!expr)
			return -ENOMEM;

		err = nft_expr_clone(expr, set->expr);
		if (err < 0)
			goto err_set_elem_expr;
	}

	err = nft_setelem_parse_key(ctx, set, &elem.key.val,
				    nla[NFTA_SET_ELEM_KEY]);
	if (err < 0)
		goto err_set_elem_expr;

	nft_set_ext_add_length(&tmpl, NFT_SET_EXT_KEY, set->klen);

	if (nla[NFTA_SET_ELEM_KEY_END]) {
		err = nft_setelem_parse_key(ctx, set, &elem.key_end.val,
					    nla[NFTA_SET_ELEM_KEY_END]);
		if (err < 0)
			goto err_parse_key;

		nft_set_ext_add_length(&tmpl, NFT_SET_EXT_KEY_END, set->klen);
	}

	if (timeout > 0) {
		nft_set_ext_add(&tmpl, NFT_SET_EXT_EXPIRATION);
		if (timeout != set->timeout)
			nft_set_ext_add(&tmpl, NFT_SET_EXT_TIMEOUT);
	}

	if (expr)
		nft_set_ext_add_length(&tmpl, NFT_SET_EXT_EXPR,
				       expr->ops->size);

	if (nla[NFTA_SET_ELEM_OBJREF] != NULL) {
		if (!(set->flags & NFT_SET_OBJECT)) {
			err = -EINVAL;
			goto err_parse_key_end;
		}
		obj = nft_obj_lookup(ctx->net, ctx->table,
				     nla[NFTA_SET_ELEM_OBJREF],
				     set->objtype, genmask);
		if (IS_ERR(obj)) {
			err = PTR_ERR(obj);
			goto err_parse_key_end;
		}
		nft_set_ext_add(&tmpl, NFT_SET_EXT_OBJREF);
	}

	if (nla[NFTA_SET_ELEM_DATA] != NULL) {
		err = nft_setelem_parse_data(ctx, set, &desc, &elem.data.val,
					     nla[NFTA_SET_ELEM_DATA]);
		if (err < 0)
			goto err_parse_key_end;

		dreg = nft_type_to_reg(set->dtype);
		list_for_each_entry(binding, &set->bindings, list) {
			struct nft_ctx bind_ctx = {
				.net	= ctx->net,
				.family	= ctx->family,
				.table	= ctx->table,
				.chain	= (struct nft_chain *)binding->chain,
			};

			if (!(binding->flags & NFT_SET_MAP))
				continue;

			err = nft_validate_register_store(&bind_ctx, dreg,
							  &elem.data.val,
							  desc.type, desc.len);
			if (err < 0)
				goto err_parse_data;

			if (desc.type == NFT_DATA_VERDICT &&
			    (elem.data.val.verdict.code == NFT_GOTO ||
			     elem.data.val.verdict.code == NFT_JUMP))
				nft_validate_state_update(ctx->net,
							  NFT_VALIDATE_NEED);
		}

		nft_set_ext_add_length(&tmpl, NFT_SET_EXT_DATA, desc.len);
	}

	/* The full maximum length of userdata can exceed the maximum
	 * offset value (U8_MAX) for following extensions, therefor it
	 * must be the last extension added.
	 */
	ulen = 0;
	if (nla[NFTA_SET_ELEM_USERDATA] != NULL) {
		ulen = nla_len(nla[NFTA_SET_ELEM_USERDATA]);
		if (ulen > 0)
			nft_set_ext_add_length(&tmpl, NFT_SET_EXT_USERDATA,
					       ulen);
	}

	err = -ENOMEM;
	elem.priv = nft_set_elem_init(set, &tmpl, elem.key.val.data,
				      elem.key_end.val.data, elem.data.val.data,
				      timeout, expiration, GFP_KERNEL);
	if (elem.priv == NULL)
		goto err_parse_data;

	ext = nft_set_elem_ext(set, elem.priv);
	if (flags)
		*nft_set_ext_flags(ext) = flags;
	if (ulen > 0) {
		udata = nft_set_ext_userdata(ext);
		udata->len = ulen - 1;
		nla_memcpy(&udata->data, nla[NFTA_SET_ELEM_USERDATA], ulen);
	}
	if (obj) {
		*nft_set_ext_obj(ext) = obj;
		obj->use++;
	}
	if (expr) {
		memcpy(nft_set_ext_expr(ext), expr, expr->ops->size);
		kfree(expr);
		expr = NULL;
	}

	trans = nft_trans_elem_alloc(ctx, NFT_MSG_NEWSETELEM, set);
	if (trans == NULL)
		goto err_trans;

	ext->genmask = nft_genmask_cur(ctx->net) | NFT_SET_ELEM_BUSY_MASK;
	err = set->ops->insert(ctx->net, set, &elem, &ext2);
	if (err) {
		if (err == -EEXIST) {
			if (nft_set_ext_exists(ext, NFT_SET_EXT_DATA) ^
			    nft_set_ext_exists(ext2, NFT_SET_EXT_DATA) ||
			    nft_set_ext_exists(ext, NFT_SET_EXT_OBJREF) ^
			    nft_set_ext_exists(ext2, NFT_SET_EXT_OBJREF)) {
				err = -EBUSY;
				goto err_element_clash;
			}
			if ((nft_set_ext_exists(ext, NFT_SET_EXT_DATA) &&
			     nft_set_ext_exists(ext2, NFT_SET_EXT_DATA) &&
			     memcmp(nft_set_ext_data(ext),
				    nft_set_ext_data(ext2), set->dlen) != 0) ||
			    (nft_set_ext_exists(ext, NFT_SET_EXT_OBJREF) &&
			     nft_set_ext_exists(ext2, NFT_SET_EXT_OBJREF) &&
			     *nft_set_ext_obj(ext) != *nft_set_ext_obj(ext2)))
				err = -EBUSY;
			else if (!(nlmsg_flags & NLM_F_EXCL))
				err = 0;
		} else if (err == -ENOTEMPTY) {
			/* ENOTEMPTY reports overlapping between this element
			 * and an existing one.
			 */
			err = -EEXIST;
		}
		goto err_element_clash;
	}

	if (set->size &&
	    !atomic_add_unless(&set->nelems, 1, set->size + set->ndeact)) {
		err = -ENFILE;
		goto err_set_full;
	}

	nft_trans_elem(trans) = elem;
	list_add_tail(&trans->list, &ctx->net->nft.commit_list);
	return 0;

err_set_full:
	set->ops->remove(ctx->net, set, &elem);
err_element_clash:
	kfree(trans);
err_trans:
	if (obj)
		obj->use--;

	nf_tables_set_elem_destroy(ctx, set, elem.priv);
err_parse_data:
	if (nla[NFTA_SET_ELEM_DATA] != NULL)
		nft_data_release(&elem.data.val, desc.type);
err_parse_key_end:
	nft_data_release(&elem.key_end.val, NFT_DATA_VALUE);
err_parse_key:
	nft_data_release(&elem.key.val, NFT_DATA_VALUE);
err_set_elem_expr:
	if (expr != NULL)
		nft_expr_destroy(ctx, expr);

	return err;
}

static int nf_tables_newsetelem(struct net *net, struct sock *nlsk,
				struct sk_buff *skb, const struct nlmsghdr *nlh,
				const struct nlattr * const nla[],
				struct netlink_ext_ack *extack)
{
	u8 genmask = nft_genmask_next(net);
	const struct nlattr *attr;
	struct nft_set *set;
	struct nft_ctx ctx;
	int rem, err;

	if (nla[NFTA_SET_ELEM_LIST_ELEMENTS] == NULL)
		return -EINVAL;

	err = nft_ctx_init_from_elemattr(&ctx, net, skb, nlh, nla, extack,
					 genmask);
	if (err < 0)
		return err;

	set = nft_set_lookup_global(net, ctx.table, nla[NFTA_SET_ELEM_LIST_SET],
				    nla[NFTA_SET_ELEM_LIST_SET_ID], genmask);
	if (IS_ERR(set))
		return PTR_ERR(set);

	if (!list_empty(&set->bindings) && set->flags & NFT_SET_CONSTANT)
		return -EBUSY;

	nla_for_each_nested(attr, nla[NFTA_SET_ELEM_LIST_ELEMENTS], rem) {
		err = nft_add_set_elem(&ctx, set, attr, nlh->nlmsg_flags);
		if (err < 0)
			return err;
	}

	if (net->nft.validate_state == NFT_VALIDATE_DO)
		return nft_table_validate(net, ctx.table);

	return 0;
}

/**
 *	nft_data_hold - hold a nft_data item
 *
 *	@data: struct nft_data to release
 *	@type: type of data
 *
 *	Hold a nft_data item. NFT_DATA_VALUE types can be silently discarded,
 *	NFT_DATA_VERDICT bumps the reference to chains in case of NFT_JUMP and
 *	NFT_GOTO verdicts. This function must be called on active data objects
 *	from the second phase of the commit protocol.
 */
void nft_data_hold(const struct nft_data *data, enum nft_data_types type)
{
	if (type == NFT_DATA_VERDICT) {
		switch (data->verdict.code) {
		case NFT_JUMP:
		case NFT_GOTO:
			data->verdict.chain->use++;
			break;
		}
	}
}

static void nft_set_elem_activate(const struct net *net,
				  const struct nft_set *set,
				  struct nft_set_elem *elem)
{
	const struct nft_set_ext *ext = nft_set_elem_ext(set, elem->priv);

	if (nft_set_ext_exists(ext, NFT_SET_EXT_DATA))
		nft_data_hold(nft_set_ext_data(ext), set->dtype);
	if (nft_set_ext_exists(ext, NFT_SET_EXT_OBJREF))
		(*nft_set_ext_obj(ext))->use++;
}

static void nft_set_elem_deactivate(const struct net *net,
				    const struct nft_set *set,
				    struct nft_set_elem *elem)
{
	const struct nft_set_ext *ext = nft_set_elem_ext(set, elem->priv);

	if (nft_set_ext_exists(ext, NFT_SET_EXT_DATA))
		nft_data_release(nft_set_ext_data(ext), set->dtype);
	if (nft_set_ext_exists(ext, NFT_SET_EXT_OBJREF))
		(*nft_set_ext_obj(ext))->use--;
}

static int nft_del_setelem(struct nft_ctx *ctx, struct nft_set *set,
			   const struct nlattr *attr)
{
	struct nlattr *nla[NFTA_SET_ELEM_MAX + 1];
	struct nft_set_ext_tmpl tmpl;
	struct nft_set_elem elem;
	struct nft_set_ext *ext;
	struct nft_trans *trans;
	u32 flags = 0;
	void *priv;
	int err;

	err = nla_parse_nested_deprecated(nla, NFTA_SET_ELEM_MAX, attr,
					  nft_set_elem_policy, NULL);
	if (err < 0)
		return err;

	if (nla[NFTA_SET_ELEM_KEY] == NULL)
		return -EINVAL;

	nft_set_ext_prepare(&tmpl);

	err = nft_setelem_parse_flags(set, nla[NFTA_SET_ELEM_FLAGS], &flags);
	if (err < 0)
		return err;
	if (flags != 0)
		nft_set_ext_add(&tmpl, NFT_SET_EXT_FLAGS);

	err = nft_setelem_parse_key(ctx, set, &elem.key.val,
				    nla[NFTA_SET_ELEM_KEY]);
	if (err < 0)
		return err;

	nft_set_ext_add_length(&tmpl, NFT_SET_EXT_KEY, set->klen);

	if (nla[NFTA_SET_ELEM_KEY_END]) {
		err = nft_setelem_parse_key(ctx, set, &elem.key_end.val,
					    nla[NFTA_SET_ELEM_KEY_END]);
		if (err < 0)
			return err;

		nft_set_ext_add_length(&tmpl, NFT_SET_EXT_KEY_END, set->klen);
	}

	err = -ENOMEM;
	elem.priv = nft_set_elem_init(set, &tmpl, elem.key.val.data,
				      elem.key_end.val.data, NULL, 0, 0,
				      GFP_KERNEL);
	if (elem.priv == NULL)
		goto fail_elem;

	ext = nft_set_elem_ext(set, elem.priv);
	if (flags)
		*nft_set_ext_flags(ext) = flags;

	trans = nft_trans_elem_alloc(ctx, NFT_MSG_DELSETELEM, set);
	if (trans == NULL)
		goto fail_trans;

	priv = set->ops->deactivate(ctx->net, set, &elem);
	if (priv == NULL) {
		err = -ENOENT;
		goto fail_ops;
	}
	kfree(elem.priv);
	elem.priv = priv;

	nft_set_elem_deactivate(ctx->net, set, &elem);

	nft_trans_elem(trans) = elem;
	list_add_tail(&trans->list, &ctx->net->nft.commit_list);
	return 0;

fail_ops:
	kfree(trans);
fail_trans:
	kfree(elem.priv);
fail_elem:
	nft_data_release(&elem.key.val, NFT_DATA_VALUE);
	return err;
}

static int nft_flush_set(const struct nft_ctx *ctx,
			 struct nft_set *set,
			 const struct nft_set_iter *iter,
			 struct nft_set_elem *elem)
{
	struct nft_trans *trans;
	int err;

	trans = nft_trans_alloc_gfp(ctx, NFT_MSG_DELSETELEM,
				    sizeof(struct nft_trans_elem), GFP_ATOMIC);
	if (!trans)
		return -ENOMEM;

	if (!set->ops->flush(ctx->net, set, elem->priv)) {
		err = -ENOENT;
		goto err1;
	}
	set->ndeact++;

	nft_set_elem_deactivate(ctx->net, set, elem);
	nft_trans_elem_set(trans) = set;
	nft_trans_elem(trans) = *elem;
	list_add_tail(&trans->list, &ctx->net->nft.commit_list);

	return 0;
err1:
	kfree(trans);
	return err;
}

static int nf_tables_delsetelem(struct net *net, struct sock *nlsk,
				struct sk_buff *skb, const struct nlmsghdr *nlh,
				const struct nlattr * const nla[],
				struct netlink_ext_ack *extack)
{
	u8 genmask = nft_genmask_next(net);
	const struct nlattr *attr;
	struct nft_set *set;
	struct nft_ctx ctx;
	int rem, err = 0;

	err = nft_ctx_init_from_elemattr(&ctx, net, skb, nlh, nla, extack,
					 genmask);
	if (err < 0)
		return err;

	set = nft_set_lookup(ctx.table, nla[NFTA_SET_ELEM_LIST_SET], genmask);
	if (IS_ERR(set))
		return PTR_ERR(set);
	if (!list_empty(&set->bindings) && set->flags & NFT_SET_CONSTANT)
		return -EBUSY;

	if (nla[NFTA_SET_ELEM_LIST_ELEMENTS] == NULL) {
		struct nft_set_iter iter = {
			.genmask	= genmask,
			.fn		= nft_flush_set,
		};
		set->ops->walk(&ctx, set, &iter);

		return iter.err;
	}

	nla_for_each_nested(attr, nla[NFTA_SET_ELEM_LIST_ELEMENTS], rem) {
		err = nft_del_setelem(&ctx, set, attr);
		if (err < 0)
			break;

		set->ndeact++;
	}
	return err;
}

void nft_set_gc_batch_release(struct rcu_head *rcu)
{
	struct nft_set_gc_batch *gcb;
	unsigned int i;

	gcb = container_of(rcu, struct nft_set_gc_batch, head.rcu);
	for (i = 0; i < gcb->head.cnt; i++)
		nft_set_elem_destroy(gcb->head.set, gcb->elems[i], true);
	kfree(gcb);
}

struct nft_set_gc_batch *nft_set_gc_batch_alloc(const struct nft_set *set,
						gfp_t gfp)
{
	struct nft_set_gc_batch *gcb;

	gcb = kzalloc(sizeof(*gcb), gfp);
	if (gcb == NULL)
		return gcb;
	gcb->head.set = set;
	return gcb;
}

/*
 * Stateful objects
 */

/**
 *	nft_register_obj- register nf_tables stateful object type
 *	@obj: object type
 *
 *	Registers the object type for use with nf_tables. Returns zero on
 *	success or a negative errno code otherwise.
 */
int nft_register_obj(struct nft_object_type *obj_type)
{
	if (obj_type->type == NFT_OBJECT_UNSPEC)
		return -EINVAL;

	nfnl_lock(NFNL_SUBSYS_NFTABLES);
	list_add_rcu(&obj_type->list, &nf_tables_objects);
	nfnl_unlock(NFNL_SUBSYS_NFTABLES);
	return 0;
}
EXPORT_SYMBOL_GPL(nft_register_obj);

/**
 *	nft_unregister_obj - unregister nf_tables object type
 *	@obj: object type
 *
 * 	Unregisters the object type for use with nf_tables.
 */
void nft_unregister_obj(struct nft_object_type *obj_type)
{
	nfnl_lock(NFNL_SUBSYS_NFTABLES);
	list_del_rcu(&obj_type->list);
	nfnl_unlock(NFNL_SUBSYS_NFTABLES);
}
EXPORT_SYMBOL_GPL(nft_unregister_obj);

struct nft_object *nft_obj_lookup(const struct net *net,
				  const struct nft_table *table,
				  const struct nlattr *nla, u32 objtype,
				  u8 genmask)
{
	struct nft_object_hash_key k = { .table = table };
	char search[NFT_OBJ_MAXNAMELEN];
	struct rhlist_head *tmp, *list;
	struct nft_object *obj;

	nla_strlcpy(search, nla, sizeof(search));
	k.name = search;

	WARN_ON_ONCE(!rcu_read_lock_held() &&
		     !lockdep_commit_lock_is_held(net));

	rcu_read_lock();
	list = rhltable_lookup(&nft_objname_ht, &k, nft_objname_ht_params);
	if (!list)
		goto out;

	rhl_for_each_entry_rcu(obj, tmp, list, rhlhead) {
		if (objtype == obj->ops->type->type &&
		    nft_active_genmask(obj, genmask)) {
			rcu_read_unlock();
			return obj;
		}
	}
out:
	rcu_read_unlock();
	return ERR_PTR(-ENOENT);
}
EXPORT_SYMBOL_GPL(nft_obj_lookup);

static struct nft_object *nft_obj_lookup_byhandle(const struct nft_table *table,
						  const struct nlattr *nla,
						  u32 objtype, u8 genmask)
{
	struct nft_object *obj;

	list_for_each_entry(obj, &table->objects, list) {
		if (be64_to_cpu(nla_get_be64(nla)) == obj->handle &&
		    objtype == obj->ops->type->type &&
		    nft_active_genmask(obj, genmask))
			return obj;
	}
	return ERR_PTR(-ENOENT);
}

static const struct nla_policy nft_obj_policy[NFTA_OBJ_MAX + 1] = {
	[NFTA_OBJ_TABLE]	= { .type = NLA_STRING,
				    .len = NFT_TABLE_MAXNAMELEN - 1 },
	[NFTA_OBJ_NAME]		= { .type = NLA_STRING,
				    .len = NFT_OBJ_MAXNAMELEN - 1 },
	[NFTA_OBJ_TYPE]		= { .type = NLA_U32 },
	[NFTA_OBJ_DATA]		= { .type = NLA_NESTED },
	[NFTA_OBJ_HANDLE]	= { .type = NLA_U64},
};

static struct nft_object *nft_obj_init(const struct nft_ctx *ctx,
				       const struct nft_object_type *type,
				       const struct nlattr *attr)
{
	struct nlattr **tb;
	const struct nft_object_ops *ops;
	struct nft_object *obj;
	int err = -ENOMEM;

	tb = kmalloc_array(type->maxattr + 1, sizeof(*tb), GFP_KERNEL);
	if (!tb)
		goto err1;

	if (attr) {
		err = nla_parse_nested_deprecated(tb, type->maxattr, attr,
						  type->policy, NULL);
		if (err < 0)
			goto err2;
	} else {
		memset(tb, 0, sizeof(tb[0]) * (type->maxattr + 1));
	}

	if (type->select_ops) {
		ops = type->select_ops(ctx, (const struct nlattr * const *)tb);
		if (IS_ERR(ops)) {
			err = PTR_ERR(ops);
			goto err2;
		}
	} else {
		ops = type->ops;
	}

	err = -ENOMEM;
	obj = kzalloc(sizeof(*obj) + ops->size, GFP_KERNEL);
	if (!obj)
		goto err2;

	err = ops->init(ctx, (const struct nlattr * const *)tb, obj);
	if (err < 0)
		goto err3;

	obj->ops = ops;

	kfree(tb);
	return obj;
err3:
	kfree(obj);
err2:
	kfree(tb);
err1:
	return ERR_PTR(err);
}

static int nft_object_dump(struct sk_buff *skb, unsigned int attr,
			   struct nft_object *obj, bool reset)
{
	struct nlattr *nest;

	nest = nla_nest_start_noflag(skb, attr);
	if (!nest)
		goto nla_put_failure;
	if (obj->ops->dump(skb, obj, reset) < 0)
		goto nla_put_failure;
	nla_nest_end(skb, nest);
	return 0;

nla_put_failure:
	return -1;
}

static const struct nft_object_type *__nft_obj_type_get(u32 objtype)
{
	const struct nft_object_type *type;

	list_for_each_entry(type, &nf_tables_objects, list) {
		if (objtype == type->type)
			return type;
	}
	return NULL;
}

static const struct nft_object_type *
nft_obj_type_get(struct net *net, u32 objtype)
{
	const struct nft_object_type *type;

	type = __nft_obj_type_get(objtype);
	if (type != NULL && try_module_get(type->owner))
		return type;

	lockdep_nfnl_nft_mutex_not_held();
#ifdef CONFIG_MODULES
	if (type == NULL) {
		if (nft_request_module(net, "nft-obj-%u", objtype) == -EAGAIN)
			return ERR_PTR(-EAGAIN);
	}
#endif
	return ERR_PTR(-ENOENT);
}

static int nf_tables_updobj(const struct nft_ctx *ctx,
			    const struct nft_object_type *type,
			    const struct nlattr *attr,
			    struct nft_object *obj)
{
	struct nft_object *newobj;
	struct nft_trans *trans;
	int err;

	trans = nft_trans_alloc(ctx, NFT_MSG_NEWOBJ,
				sizeof(struct nft_trans_obj));
	if (!trans)
		return -ENOMEM;

	newobj = nft_obj_init(ctx, type, attr);
	if (IS_ERR(newobj)) {
		err = PTR_ERR(newobj);
		goto err_free_trans;
	}

	nft_trans_obj(trans) = obj;
	nft_trans_obj_update(trans) = true;
	nft_trans_obj_newobj(trans) = newobj;
	list_add_tail(&trans->list, &ctx->net->nft.commit_list);

	return 0;

err_free_trans:
	kfree(trans);
	return err;
}

static int nf_tables_newobj(struct net *net, struct sock *nlsk,
			    struct sk_buff *skb, const struct nlmsghdr *nlh,
			    const struct nlattr * const nla[],
			    struct netlink_ext_ack *extack)
{
	const struct nfgenmsg *nfmsg = nlmsg_data(nlh);
	const struct nft_object_type *type;
	u8 genmask = nft_genmask_next(net);
	int family = nfmsg->nfgen_family;
	struct nft_table *table;
	struct nft_object *obj;
	struct nft_ctx ctx;
	u32 objtype;
	int err;

	if (!nla[NFTA_OBJ_TYPE] ||
	    !nla[NFTA_OBJ_NAME] ||
	    !nla[NFTA_OBJ_DATA])
		return -EINVAL;

	table = nft_table_lookup(net, nla[NFTA_OBJ_TABLE], family, genmask);
	if (IS_ERR(table)) {
		NL_SET_BAD_ATTR(extack, nla[NFTA_OBJ_TABLE]);
		return PTR_ERR(table);
	}

	objtype = ntohl(nla_get_be32(nla[NFTA_OBJ_TYPE]));
	obj = nft_obj_lookup(net, table, nla[NFTA_OBJ_NAME], objtype, genmask);
	if (IS_ERR(obj)) {
		err = PTR_ERR(obj);
		if (err != -ENOENT) {
			NL_SET_BAD_ATTR(extack, nla[NFTA_OBJ_NAME]);
			return err;
		}
	} else {
		if (nlh->nlmsg_flags & NLM_F_EXCL) {
			NL_SET_BAD_ATTR(extack, nla[NFTA_OBJ_NAME]);
			return -EEXIST;
		}
		if (nlh->nlmsg_flags & NLM_F_REPLACE)
			return -EOPNOTSUPP;

		type = __nft_obj_type_get(objtype);
		nft_ctx_init(&ctx, net, skb, nlh, family, table, NULL, nla);

		return nf_tables_updobj(&ctx, type, nla[NFTA_OBJ_DATA], obj);
	}

	nft_ctx_init(&ctx, net, skb, nlh, family, table, NULL, nla);

	type = nft_obj_type_get(net, objtype);
	if (IS_ERR(type))
		return PTR_ERR(type);

	obj = nft_obj_init(&ctx, type, nla[NFTA_OBJ_DATA]);
	if (IS_ERR(obj)) {
		err = PTR_ERR(obj);
		goto err1;
	}
	obj->key.table = table;
	obj->handle = nf_tables_alloc_handle(table);

	obj->key.name = nla_strdup(nla[NFTA_OBJ_NAME], GFP_KERNEL);
	if (!obj->key.name) {
		err = -ENOMEM;
		goto err2;
	}

	err = nft_trans_obj_add(&ctx, NFT_MSG_NEWOBJ, obj);
	if (err < 0)
		goto err3;

	err = rhltable_insert(&nft_objname_ht, &obj->rhlhead,
			      nft_objname_ht_params);
	if (err < 0)
		goto err4;

	list_add_tail_rcu(&obj->list, &table->objects);
	table->use++;
	return 0;
err4:
	/* queued in transaction log */
	INIT_LIST_HEAD(&obj->list);
	return err;
err3:
	kfree(obj->key.name);
err2:
	if (obj->ops->destroy)
		obj->ops->destroy(&ctx, obj);
	kfree(obj);
err1:
	module_put(type->owner);
	return err;
}

static int nf_tables_fill_obj_info(struct sk_buff *skb, struct net *net,
				   u32 portid, u32 seq, int event, u32 flags,
				   int family, const struct nft_table *table,
				   struct nft_object *obj, bool reset)
{
	struct nfgenmsg *nfmsg;
	struct nlmsghdr *nlh;

	event = nfnl_msg_type(NFNL_SUBSYS_NFTABLES, event);
	nlh = nlmsg_put(skb, portid, seq, event, sizeof(struct nfgenmsg), flags);
	if (nlh == NULL)
		goto nla_put_failure;

	nfmsg = nlmsg_data(nlh);
	nfmsg->nfgen_family	= family;
	nfmsg->version		= NFNETLINK_V0;
	nfmsg->res_id		= htons(net->nft.base_seq & 0xffff);

	if (nla_put_string(skb, NFTA_OBJ_TABLE, table->name) ||
	    nla_put_string(skb, NFTA_OBJ_NAME, obj->key.name) ||
	    nla_put_be32(skb, NFTA_OBJ_TYPE, htonl(obj->ops->type->type)) ||
	    nla_put_be32(skb, NFTA_OBJ_USE, htonl(obj->use)) ||
	    nft_object_dump(skb, NFTA_OBJ_DATA, obj, reset) ||
	    nla_put_be64(skb, NFTA_OBJ_HANDLE, cpu_to_be64(obj->handle),
			 NFTA_OBJ_PAD))
		goto nla_put_failure;

	nlmsg_end(skb, nlh);
	return 0;

nla_put_failure:
	nlmsg_trim(skb, nlh);
	return -1;
}

struct nft_obj_filter {
	char		*table;
	u32		type;
};

static int nf_tables_dump_obj(struct sk_buff *skb, struct netlink_callback *cb)
{
	const struct nfgenmsg *nfmsg = nlmsg_data(cb->nlh);
	const struct nft_table *table;
	unsigned int idx = 0, s_idx = cb->args[0];
	struct nft_obj_filter *filter = cb->data;
	struct net *net = sock_net(skb->sk);
	int family = nfmsg->nfgen_family;
	struct nft_object *obj;
	bool reset = false;

	if (NFNL_MSG_TYPE(cb->nlh->nlmsg_type) == NFT_MSG_GETOBJ_RESET)
		reset = true;

	rcu_read_lock();
	cb->seq = net->nft.base_seq;

	list_for_each_entry_rcu(table, &net->nft.tables, list) {
		if (family != NFPROTO_UNSPEC && family != table->family)
			continue;

		list_for_each_entry_rcu(obj, &table->objects, list) {
			if (!nft_is_active(net, obj))
				goto cont;
			if (idx < s_idx)
				goto cont;
			if (idx > s_idx)
				memset(&cb->args[1], 0,
				       sizeof(cb->args) - sizeof(cb->args[0]));
			if (filter && filter->table &&
			    strcmp(filter->table, table->name))
				goto cont;
			if (filter &&
			    filter->type != NFT_OBJECT_UNSPEC &&
			    obj->ops->type->type != filter->type)
				goto cont;

			if (nf_tables_fill_obj_info(skb, net, NETLINK_CB(cb->skb).portid,
						    cb->nlh->nlmsg_seq,
						    NFT_MSG_NEWOBJ,
						    NLM_F_MULTI | NLM_F_APPEND,
						    table->family, table,
						    obj, reset) < 0)
				goto done;

			nl_dump_check_consistent(cb, nlmsg_hdr(skb));
cont:
			idx++;
		}
	}
done:
	rcu_read_unlock();

	cb->args[0] = idx;
	return skb->len;
}

static int nf_tables_dump_obj_start(struct netlink_callback *cb)
{
	const struct nlattr * const *nla = cb->data;
	struct nft_obj_filter *filter = NULL;

	if (nla[NFTA_OBJ_TABLE] || nla[NFTA_OBJ_TYPE]) {
		filter = kzalloc(sizeof(*filter), GFP_ATOMIC);
		if (!filter)
			return -ENOMEM;

		if (nla[NFTA_OBJ_TABLE]) {
			filter->table = nla_strdup(nla[NFTA_OBJ_TABLE], GFP_ATOMIC);
			if (!filter->table) {
				kfree(filter);
				return -ENOMEM;
			}
		}

		if (nla[NFTA_OBJ_TYPE])
			filter->type = ntohl(nla_get_be32(nla[NFTA_OBJ_TYPE]));
	}

	cb->data = filter;
	return 0;
}

static int nf_tables_dump_obj_done(struct netlink_callback *cb)
{
	struct nft_obj_filter *filter = cb->data;

	if (filter) {
		kfree(filter->table);
		kfree(filter);
	}

	return 0;
}

/* called with rcu_read_lock held */
static int nf_tables_getobj(struct net *net, struct sock *nlsk,
			    struct sk_buff *skb, const struct nlmsghdr *nlh,
			    const struct nlattr * const nla[],
			    struct netlink_ext_ack *extack)
{
	const struct nfgenmsg *nfmsg = nlmsg_data(nlh);
	u8 genmask = nft_genmask_cur(net);
	int family = nfmsg->nfgen_family;
	const struct nft_table *table;
	struct nft_object *obj;
	struct sk_buff *skb2;
	bool reset = false;
	u32 objtype;
	int err;

	if (nlh->nlmsg_flags & NLM_F_DUMP) {
		struct netlink_dump_control c = {
			.start = nf_tables_dump_obj_start,
			.dump = nf_tables_dump_obj,
			.done = nf_tables_dump_obj_done,
			.module = THIS_MODULE,
			.data = (void *)nla,
		};

		return nft_netlink_dump_start_rcu(nlsk, skb, nlh, &c);
	}

	if (!nla[NFTA_OBJ_NAME] ||
	    !nla[NFTA_OBJ_TYPE])
		return -EINVAL;

	table = nft_table_lookup(net, nla[NFTA_OBJ_TABLE], family, genmask);
	if (IS_ERR(table)) {
		NL_SET_BAD_ATTR(extack, nla[NFTA_OBJ_TABLE]);
		return PTR_ERR(table);
	}

	objtype = ntohl(nla_get_be32(nla[NFTA_OBJ_TYPE]));
	obj = nft_obj_lookup(net, table, nla[NFTA_OBJ_NAME], objtype, genmask);
	if (IS_ERR(obj)) {
		NL_SET_BAD_ATTR(extack, nla[NFTA_OBJ_NAME]);
		return PTR_ERR(obj);
	}

	skb2 = alloc_skb(NLMSG_GOODSIZE, GFP_ATOMIC);
	if (!skb2)
		return -ENOMEM;

	if (NFNL_MSG_TYPE(nlh->nlmsg_type) == NFT_MSG_GETOBJ_RESET)
		reset = true;

	err = nf_tables_fill_obj_info(skb2, net, NETLINK_CB(skb).portid,
				      nlh->nlmsg_seq, NFT_MSG_NEWOBJ, 0,
				      family, table, obj, reset);
	if (err < 0)
		goto err;

	return nlmsg_unicast(nlsk, skb2, NETLINK_CB(skb).portid);
err:
	kfree_skb(skb2);
	return err;
}

static void nft_obj_destroy(const struct nft_ctx *ctx, struct nft_object *obj)
{
	if (obj->ops->destroy)
		obj->ops->destroy(ctx, obj);

	module_put(obj->ops->type->owner);
	kfree(obj->key.name);
	kfree(obj);
}

static int nf_tables_delobj(struct net *net, struct sock *nlsk,
			    struct sk_buff *skb, const struct nlmsghdr *nlh,
			    const struct nlattr * const nla[],
			    struct netlink_ext_ack *extack)
{
	const struct nfgenmsg *nfmsg = nlmsg_data(nlh);
	u8 genmask = nft_genmask_next(net);
	int family = nfmsg->nfgen_family;
	const struct nlattr *attr;
	struct nft_table *table;
	struct nft_object *obj;
	struct nft_ctx ctx;
	u32 objtype;

	if (!nla[NFTA_OBJ_TYPE] ||
	    (!nla[NFTA_OBJ_NAME] && !nla[NFTA_OBJ_HANDLE]))
		return -EINVAL;

	table = nft_table_lookup(net, nla[NFTA_OBJ_TABLE], family, genmask);
	if (IS_ERR(table)) {
		NL_SET_BAD_ATTR(extack, nla[NFTA_OBJ_TABLE]);
		return PTR_ERR(table);
	}

	objtype = ntohl(nla_get_be32(nla[NFTA_OBJ_TYPE]));
	if (nla[NFTA_OBJ_HANDLE]) {
		attr = nla[NFTA_OBJ_HANDLE];
		obj = nft_obj_lookup_byhandle(table, attr, objtype, genmask);
	} else {
		attr = nla[NFTA_OBJ_NAME];
		obj = nft_obj_lookup(net, table, attr, objtype, genmask);
	}

	if (IS_ERR(obj)) {
		NL_SET_BAD_ATTR(extack, attr);
		return PTR_ERR(obj);
	}
	if (obj->use > 0) {
		NL_SET_BAD_ATTR(extack, attr);
		return -EBUSY;
	}

	nft_ctx_init(&ctx, net, skb, nlh, family, table, NULL, nla);

	return nft_delobj(&ctx, obj);
}

void nft_obj_notify(struct net *net, const struct nft_table *table,
		    struct nft_object *obj, u32 portid, u32 seq, int event,
		    int family, int report, gfp_t gfp)
{
	struct sk_buff *skb;
	int err;

	if (!report &&
	    !nfnetlink_has_listeners(net, NFNLGRP_NFTABLES))
		return;

	skb = nlmsg_new(NLMSG_GOODSIZE, gfp);
	if (skb == NULL)
		goto err;

	err = nf_tables_fill_obj_info(skb, net, portid, seq, event, 0, family,
				      table, obj, false);
	if (err < 0) {
		kfree_skb(skb);
		goto err;
	}

	nfnetlink_send(skb, net, portid, NFNLGRP_NFTABLES, report, gfp);
	return;
err:
	nfnetlink_set_err(net, portid, NFNLGRP_NFTABLES, -ENOBUFS);
}
EXPORT_SYMBOL_GPL(nft_obj_notify);

static void nf_tables_obj_notify(const struct nft_ctx *ctx,
				 struct nft_object *obj, int event)
{
	nft_obj_notify(ctx->net, ctx->table, obj, ctx->portid, ctx->seq, event,
		       ctx->family, ctx->report, GFP_KERNEL);
}

/*
 * Flow tables
 */
void nft_register_flowtable_type(struct nf_flowtable_type *type)
{
	nfnl_lock(NFNL_SUBSYS_NFTABLES);
	list_add_tail_rcu(&type->list, &nf_tables_flowtables);
	nfnl_unlock(NFNL_SUBSYS_NFTABLES);
}
EXPORT_SYMBOL_GPL(nft_register_flowtable_type);

void nft_unregister_flowtable_type(struct nf_flowtable_type *type)
{
	nfnl_lock(NFNL_SUBSYS_NFTABLES);
	list_del_rcu(&type->list);
	nfnl_unlock(NFNL_SUBSYS_NFTABLES);
}
EXPORT_SYMBOL_GPL(nft_unregister_flowtable_type);

static const struct nla_policy nft_flowtable_policy[NFTA_FLOWTABLE_MAX + 1] = {
	[NFTA_FLOWTABLE_TABLE]		= { .type = NLA_STRING,
					    .len = NFT_NAME_MAXLEN - 1 },
	[NFTA_FLOWTABLE_NAME]		= { .type = NLA_STRING,
					    .len = NFT_NAME_MAXLEN - 1 },
	[NFTA_FLOWTABLE_HOOK]		= { .type = NLA_NESTED },
	[NFTA_FLOWTABLE_HANDLE]		= { .type = NLA_U64 },
	[NFTA_FLOWTABLE_FLAGS]		= { .type = NLA_U32 },
};

struct nft_flowtable *nft_flowtable_lookup(const struct nft_table *table,
					   const struct nlattr *nla, u8 genmask)
{
	struct nft_flowtable *flowtable;

	list_for_each_entry_rcu(flowtable, &table->flowtables, list) {
		if (!nla_strcmp(nla, flowtable->name) &&
		    nft_active_genmask(flowtable, genmask))
			return flowtable;
	}
	return ERR_PTR(-ENOENT);
}
EXPORT_SYMBOL_GPL(nft_flowtable_lookup);

void nf_tables_deactivate_flowtable(const struct nft_ctx *ctx,
				    struct nft_flowtable *flowtable,
				    enum nft_trans_phase phase)
{
	switch (phase) {
	case NFT_TRANS_PREPARE:
	case NFT_TRANS_ABORT:
	case NFT_TRANS_RELEASE:
		flowtable->use--;
		/* fall through */
	default:
		return;
	}
}
EXPORT_SYMBOL_GPL(nf_tables_deactivate_flowtable);

static struct nft_flowtable *
nft_flowtable_lookup_byhandle(const struct nft_table *table,
			      const struct nlattr *nla, u8 genmask)
{
       struct nft_flowtable *flowtable;

       list_for_each_entry(flowtable, &table->flowtables, list) {
               if (be64_to_cpu(nla_get_be64(nla)) == flowtable->handle &&
                   nft_active_genmask(flowtable, genmask))
                       return flowtable;
       }
       return ERR_PTR(-ENOENT);
}

struct nft_flowtable_hook {
	u32			num;
	int			priority;
	struct list_head	list;
};

static const struct nla_policy nft_flowtable_hook_policy[NFTA_FLOWTABLE_HOOK_MAX + 1] = {
	[NFTA_FLOWTABLE_HOOK_NUM]	= { .type = NLA_U32 },
	[NFTA_FLOWTABLE_HOOK_PRIORITY]	= { .type = NLA_U32 },
	[NFTA_FLOWTABLE_HOOK_DEVS]	= { .type = NLA_NESTED },
};

static int nft_flowtable_parse_hook(const struct nft_ctx *ctx,
				    const struct nlattr *attr,
				    struct nft_flowtable_hook *flowtable_hook,
				    struct nft_flowtable *flowtable, bool add)
{
	struct nlattr *tb[NFTA_FLOWTABLE_HOOK_MAX + 1];
	struct nft_hook *hook;
	int hooknum, priority;
	int err;

	INIT_LIST_HEAD(&flowtable_hook->list);

	err = nla_parse_nested_deprecated(tb, NFTA_FLOWTABLE_HOOK_MAX, attr,
					  nft_flowtable_hook_policy, NULL);
	if (err < 0)
		return err;

	if (add) {
		if (!tb[NFTA_FLOWTABLE_HOOK_NUM] ||
		    !tb[NFTA_FLOWTABLE_HOOK_PRIORITY])
			return -EINVAL;

		hooknum = ntohl(nla_get_be32(tb[NFTA_FLOWTABLE_HOOK_NUM]));
		if (hooknum != NF_NETDEV_INGRESS)
			return -EOPNOTSUPP;

		priority = ntohl(nla_get_be32(tb[NFTA_FLOWTABLE_HOOK_PRIORITY]));

		flowtable_hook->priority	= priority;
		flowtable_hook->num		= hooknum;
	} else {
		if (tb[NFTA_FLOWTABLE_HOOK_NUM]) {
			hooknum = ntohl(nla_get_be32(tb[NFTA_FLOWTABLE_HOOK_NUM]));
			if (hooknum != flowtable->hooknum)
				return -EOPNOTSUPP;
		}

		if (tb[NFTA_FLOWTABLE_HOOK_PRIORITY]) {
			priority = ntohl(nla_get_be32(tb[NFTA_FLOWTABLE_HOOK_PRIORITY]));
			if (priority != flowtable->data.priority)
				return -EOPNOTSUPP;
		}

		flowtable_hook->priority	= flowtable->data.priority;
		flowtable_hook->num		= flowtable->hooknum;
	}

	if (tb[NFTA_FLOWTABLE_HOOK_DEVS]) {
		err = nf_tables_parse_netdev_hooks(ctx->net,
						   tb[NFTA_FLOWTABLE_HOOK_DEVS],
						   &flowtable_hook->list);
		if (err < 0)
			return err;
	}

	list_for_each_entry(hook, &flowtable_hook->list, list) {
		hook->ops.pf		= NFPROTO_NETDEV;
		hook->ops.hooknum	= flowtable_hook->num;
		hook->ops.priority	= flowtable_hook->priority;
		hook->ops.priv		= &flowtable->data;
		hook->ops.hook		= flowtable->data.type->hook;
	}

	return err;
}

static const struct nf_flowtable_type *__nft_flowtable_type_get(u8 family)
{
	const struct nf_flowtable_type *type;

	list_for_each_entry(type, &nf_tables_flowtables, list) {
		if (family == type->family)
			return type;
	}
	return NULL;
}

static const struct nf_flowtable_type *
nft_flowtable_type_get(struct net *net, u8 family)
{
	const struct nf_flowtable_type *type;

	type = __nft_flowtable_type_get(family);
	if (type != NULL && try_module_get(type->owner))
		return type;

	lockdep_nfnl_nft_mutex_not_held();
#ifdef CONFIG_MODULES
	if (type == NULL) {
		if (nft_request_module(net, "nf-flowtable-%u", family) == -EAGAIN)
			return ERR_PTR(-EAGAIN);
	}
#endif
	return ERR_PTR(-ENOENT);
}

/* Only called from error and netdev event paths. */
static void nft_unregister_flowtable_hook(struct net *net,
					  struct nft_flowtable *flowtable,
					  struct nft_hook *hook)
{
	nf_unregister_net_hook(net, &hook->ops);
	flowtable->data.type->setup(&flowtable->data, hook->ops.dev,
				    FLOW_BLOCK_UNBIND);
}

static void nft_unregister_flowtable_net_hooks(struct net *net,
					       struct list_head *hook_list)
{
	struct nft_hook *hook;

	list_for_each_entry(hook, hook_list, list)
		nf_unregister_net_hook(net, &hook->ops);
}

static int nft_register_flowtable_net_hooks(struct net *net,
					    struct nft_table *table,
					    struct list_head *hook_list,
					    struct nft_flowtable *flowtable)
{
	struct nft_hook *hook, *hook2, *next;
	struct nft_flowtable *ft;
	int err, i = 0;

	list_for_each_entry(hook, hook_list, list) {
		list_for_each_entry(ft, &table->flowtables, list) {
			list_for_each_entry(hook2, &ft->hook_list, list) {
				if (hook->ops.dev == hook2->ops.dev &&
				    hook->ops.pf == hook2->ops.pf) {
					err = -EBUSY;
					goto err_unregister_net_hooks;
				}
			}
		}

		err = flowtable->data.type->setup(&flowtable->data,
						  hook->ops.dev,
						  FLOW_BLOCK_BIND);
		if (err < 0)
			goto err_unregister_net_hooks;

		err = nf_register_net_hook(net, &hook->ops);
		if (err < 0) {
			flowtable->data.type->setup(&flowtable->data,
						    hook->ops.dev,
						    FLOW_BLOCK_UNBIND);
			goto err_unregister_net_hooks;
		}

		i++;
	}

	return 0;

err_unregister_net_hooks:
	list_for_each_entry_safe(hook, next, hook_list, list) {
		if (i-- <= 0)
			break;

		nft_unregister_flowtable_hook(net, flowtable, hook);
		list_del_rcu(&hook->list);
		kfree_rcu(hook, rcu);
	}

	return err;
}

static void nft_flowtable_hooks_destroy(struct list_head *hook_list)
{
	struct nft_hook *hook, *next;

	list_for_each_entry_safe(hook, next, hook_list, list) {
		list_del_rcu(&hook->list);
		kfree_rcu(hook, rcu);
	}
}

static int nft_flowtable_update(struct nft_ctx *ctx, const struct nlmsghdr *nlh,
				struct nft_flowtable *flowtable)
{
	const struct nlattr * const *nla = ctx->nla;
	struct nft_flowtable_hook flowtable_hook;
	struct nft_hook *hook, *next;
	struct nft_trans *trans;
	bool unregister = false;
	int err;

	err = nft_flowtable_parse_hook(ctx, nla[NFTA_FLOWTABLE_HOOK],
				       &flowtable_hook, flowtable, false);
	if (err < 0)
		return err;

	list_for_each_entry_safe(hook, next, &flowtable_hook.list, list) {
		if (nft_hook_list_find(&flowtable->hook_list, hook)) {
			list_del(&hook->list);
			kfree(hook);
		}
	}

	err = nft_register_flowtable_net_hooks(ctx->net, ctx->table,
					       &flowtable_hook.list, flowtable);
	if (err < 0)
		goto err_flowtable_update_hook;

	trans = nft_trans_alloc(ctx, NFT_MSG_NEWFLOWTABLE,
				sizeof(struct nft_trans_flowtable));
	if (!trans) {
		unregister = true;
		err = -ENOMEM;
		goto err_flowtable_update_hook;
	}

	nft_trans_flowtable(trans) = flowtable;
	nft_trans_flowtable_update(trans) = true;
	INIT_LIST_HEAD(&nft_trans_flowtable_hooks(trans));
	list_splice(&flowtable_hook.list, &nft_trans_flowtable_hooks(trans));

	list_add_tail(&trans->list, &ctx->net->nft.commit_list);

	return 0;

err_flowtable_update_hook:
	list_for_each_entry_safe(hook, next, &flowtable_hook.list, list) {
		if (unregister)
			nft_unregister_flowtable_hook(ctx->net, flowtable, hook);
		list_del_rcu(&hook->list);
		kfree_rcu(hook, rcu);
	}

	return err;

}

static int nf_tables_newflowtable(struct net *net, struct sock *nlsk,
				  struct sk_buff *skb,
				  const struct nlmsghdr *nlh,
				  const struct nlattr * const nla[],
				  struct netlink_ext_ack *extack)
{
	const struct nfgenmsg *nfmsg = nlmsg_data(nlh);
	struct nft_flowtable_hook flowtable_hook;
	const struct nf_flowtable_type *type;
	u8 genmask = nft_genmask_next(net);
	int family = nfmsg->nfgen_family;
	struct nft_flowtable *flowtable;
	struct nft_hook *hook, *next;
	struct nft_table *table;
	struct nft_ctx ctx;
	int err;

	if (!nla[NFTA_FLOWTABLE_TABLE] ||
	    !nla[NFTA_FLOWTABLE_NAME] ||
	    !nla[NFTA_FLOWTABLE_HOOK])
		return -EINVAL;

	table = nft_table_lookup(net, nla[NFTA_FLOWTABLE_TABLE], family,
				 genmask);
	if (IS_ERR(table)) {
		NL_SET_BAD_ATTR(extack, nla[NFTA_FLOWTABLE_TABLE]);
		return PTR_ERR(table);
	}

	flowtable = nft_flowtable_lookup(table, nla[NFTA_FLOWTABLE_NAME],
					 genmask);
	if (IS_ERR(flowtable)) {
		err = PTR_ERR(flowtable);
		if (err != -ENOENT) {
			NL_SET_BAD_ATTR(extack, nla[NFTA_FLOWTABLE_NAME]);
			return err;
		}
	} else {
		if (nlh->nlmsg_flags & NLM_F_EXCL) {
			NL_SET_BAD_ATTR(extack, nla[NFTA_FLOWTABLE_NAME]);
			return -EEXIST;
		}

		nft_ctx_init(&ctx, net, skb, nlh, family, table, NULL, nla);

		return nft_flowtable_update(&ctx, nlh, flowtable);
	}

	nft_ctx_init(&ctx, net, skb, nlh, family, table, NULL, nla);

	flowtable = kzalloc(sizeof(*flowtable), GFP_KERNEL);
	if (!flowtable)
		return -ENOMEM;

	flowtable->table = table;
	flowtable->handle = nf_tables_alloc_handle(table);
	INIT_LIST_HEAD(&flowtable->hook_list);

	flowtable->name = nla_strdup(nla[NFTA_FLOWTABLE_NAME], GFP_KERNEL);
	if (!flowtable->name) {
		err = -ENOMEM;
		goto err1;
	}

	type = nft_flowtable_type_get(net, family);
	if (IS_ERR(type)) {
		err = PTR_ERR(type);
		goto err2;
	}

	if (nla[NFTA_FLOWTABLE_FLAGS]) {
		flowtable->data.flags =
			ntohl(nla_get_be32(nla[NFTA_FLOWTABLE_FLAGS]));
		if (flowtable->data.flags & ~NFT_FLOWTABLE_MASK)
			goto err3;
	}

	write_pnet(&flowtable->data.net, net);
	flowtable->data.type = type;
	err = type->init(&flowtable->data);
	if (err < 0)
		goto err3;

	err = nft_flowtable_parse_hook(&ctx, nla[NFTA_FLOWTABLE_HOOK],
				       &flowtable_hook, flowtable, true);
	if (err < 0)
		goto err4;

	list_splice(&flowtable_hook.list, &flowtable->hook_list);
	flowtable->data.priority = flowtable_hook.priority;
	flowtable->hooknum = flowtable_hook.num;

	err = nft_register_flowtable_net_hooks(ctx.net, table,
					       &flowtable->hook_list,
					       flowtable);
	if (err < 0) {
		nft_flowtable_hooks_destroy(&flowtable->hook_list);
		goto err4;
	}

	err = nft_trans_flowtable_add(&ctx, NFT_MSG_NEWFLOWTABLE, flowtable);
	if (err < 0)
		goto err5;

	list_add_tail_rcu(&flowtable->list, &table->flowtables);
	table->use++;

	return 0;
err5:
	list_for_each_entry_safe(hook, next, &flowtable->hook_list, list) {
		nft_unregister_flowtable_hook(net, flowtable, hook);
		list_del_rcu(&hook->list);
		kfree_rcu(hook, rcu);
	}
err4:
	flowtable->data.type->free(&flowtable->data);
err3:
	module_put(type->owner);
err2:
	kfree(flowtable->name);
err1:
	kfree(flowtable);
	return err;
}

<<<<<<< HEAD
=======
static void nft_flowtable_hook_release(struct nft_flowtable_hook *flowtable_hook)
{
	struct nft_hook *this, *next;

	list_for_each_entry_safe(this, next, &flowtable_hook->list, list) {
		list_del(&this->list);
		kfree(this);
	}
}

>>>>>>> 84569f32
static int nft_delflowtable_hook(struct nft_ctx *ctx,
				 struct nft_flowtable *flowtable)
{
	const struct nlattr * const *nla = ctx->nla;
	struct nft_flowtable_hook flowtable_hook;
<<<<<<< HEAD
	struct nft_hook *this, *next, *hook;
=======
	struct nft_hook *this, *hook;
>>>>>>> 84569f32
	struct nft_trans *trans;
	int err;

	err = nft_flowtable_parse_hook(ctx, nla[NFTA_FLOWTABLE_HOOK],
				       &flowtable_hook, flowtable, false);
	if (err < 0)
		return err;

<<<<<<< HEAD
	list_for_each_entry_safe(this, next, &flowtable_hook.list, list) {
=======
	list_for_each_entry(this, &flowtable_hook.list, list) {
>>>>>>> 84569f32
		hook = nft_hook_list_find(&flowtable->hook_list, this);
		if (!hook) {
			err = -ENOENT;
			goto err_flowtable_del_hook;
		}
		hook->inactive = true;
<<<<<<< HEAD
		list_del(&this->list);
		kfree(this);
=======
>>>>>>> 84569f32
	}

	trans = nft_trans_alloc(ctx, NFT_MSG_DELFLOWTABLE,
				sizeof(struct nft_trans_flowtable));
<<<<<<< HEAD
	if (!trans)
		return -ENOMEM;
=======
	if (!trans) {
		err = -ENOMEM;
		goto err_flowtable_del_hook;
	}
>>>>>>> 84569f32

	nft_trans_flowtable(trans) = flowtable;
	nft_trans_flowtable_update(trans) = true;
	INIT_LIST_HEAD(&nft_trans_flowtable_hooks(trans));
<<<<<<< HEAD
=======
	nft_flowtable_hook_release(&flowtable_hook);
>>>>>>> 84569f32

	list_add_tail(&trans->list, &ctx->net->nft.commit_list);

	return 0;

err_flowtable_del_hook:
<<<<<<< HEAD
	list_for_each_entry(hook, &flowtable_hook.list, list)
		hook->inactive = false;
=======
	list_for_each_entry(this, &flowtable_hook.list, list) {
		hook = nft_hook_list_find(&flowtable->hook_list, this);
		if (!hook)
			break;

		hook->inactive = false;
	}
	nft_flowtable_hook_release(&flowtable_hook);
>>>>>>> 84569f32

	return err;
}

static int nf_tables_delflowtable(struct net *net, struct sock *nlsk,
				  struct sk_buff *skb,
				  const struct nlmsghdr *nlh,
				  const struct nlattr * const nla[],
				  struct netlink_ext_ack *extack)
{
	const struct nfgenmsg *nfmsg = nlmsg_data(nlh);
	u8 genmask = nft_genmask_next(net);
	int family = nfmsg->nfgen_family;
	struct nft_flowtable *flowtable;
	const struct nlattr *attr;
	struct nft_table *table;
	struct nft_ctx ctx;

	if (!nla[NFTA_FLOWTABLE_TABLE] ||
	    (!nla[NFTA_FLOWTABLE_NAME] &&
	     !nla[NFTA_FLOWTABLE_HANDLE]))
		return -EINVAL;

	table = nft_table_lookup(net, nla[NFTA_FLOWTABLE_TABLE], family,
				 genmask);
	if (IS_ERR(table)) {
		NL_SET_BAD_ATTR(extack, nla[NFTA_FLOWTABLE_TABLE]);
		return PTR_ERR(table);
	}

	if (nla[NFTA_FLOWTABLE_HANDLE]) {
		attr = nla[NFTA_FLOWTABLE_HANDLE];
		flowtable = nft_flowtable_lookup_byhandle(table, attr, genmask);
	} else {
		attr = nla[NFTA_FLOWTABLE_NAME];
		flowtable = nft_flowtable_lookup(table, attr, genmask);
	}

	if (IS_ERR(flowtable)) {
		NL_SET_BAD_ATTR(extack, attr);
		return PTR_ERR(flowtable);
	}

	nft_ctx_init(&ctx, net, skb, nlh, family, table, NULL, nla);

	if (nla[NFTA_FLOWTABLE_HOOK])
		return nft_delflowtable_hook(&ctx, flowtable);

	if (flowtable->use > 0) {
		NL_SET_BAD_ATTR(extack, attr);
		return -EBUSY;
	}

	return nft_delflowtable(&ctx, flowtable);
}

static int nf_tables_fill_flowtable_info(struct sk_buff *skb, struct net *net,
					 u32 portid, u32 seq, int event,
					 u32 flags, int family,
					 struct nft_flowtable *flowtable,
					 struct list_head *hook_list)
{
	struct nlattr *nest, *nest_devs;
	struct nfgenmsg *nfmsg;
	struct nft_hook *hook;
	struct nlmsghdr *nlh;

	event = nfnl_msg_type(NFNL_SUBSYS_NFTABLES, event);
	nlh = nlmsg_put(skb, portid, seq, event, sizeof(struct nfgenmsg), flags);
	if (nlh == NULL)
		goto nla_put_failure;

	nfmsg = nlmsg_data(nlh);
	nfmsg->nfgen_family	= family;
	nfmsg->version		= NFNETLINK_V0;
	nfmsg->res_id		= htons(net->nft.base_seq & 0xffff);

	if (nla_put_string(skb, NFTA_FLOWTABLE_TABLE, flowtable->table->name) ||
	    nla_put_string(skb, NFTA_FLOWTABLE_NAME, flowtable->name) ||
	    nla_put_be32(skb, NFTA_FLOWTABLE_USE, htonl(flowtable->use)) ||
	    nla_put_be64(skb, NFTA_FLOWTABLE_HANDLE, cpu_to_be64(flowtable->handle),
			 NFTA_FLOWTABLE_PAD) ||
	    nla_put_be32(skb, NFTA_FLOWTABLE_FLAGS, htonl(flowtable->data.flags)))
		goto nla_put_failure;

	nest = nla_nest_start_noflag(skb, NFTA_FLOWTABLE_HOOK);
	if (!nest)
		goto nla_put_failure;
	if (nla_put_be32(skb, NFTA_FLOWTABLE_HOOK_NUM, htonl(flowtable->hooknum)) ||
	    nla_put_be32(skb, NFTA_FLOWTABLE_HOOK_PRIORITY, htonl(flowtable->data.priority)))
		goto nla_put_failure;

	nest_devs = nla_nest_start_noflag(skb, NFTA_FLOWTABLE_HOOK_DEVS);
	if (!nest_devs)
		goto nla_put_failure;

	list_for_each_entry_rcu(hook, hook_list, list) {
		if (nla_put_string(skb, NFTA_DEVICE_NAME, hook->ops.dev->name))
			goto nla_put_failure;
	}
	nla_nest_end(skb, nest_devs);
	nla_nest_end(skb, nest);

	nlmsg_end(skb, nlh);
	return 0;

nla_put_failure:
	nlmsg_trim(skb, nlh);
	return -1;
}

struct nft_flowtable_filter {
	char		*table;
};

static int nf_tables_dump_flowtable(struct sk_buff *skb,
				    struct netlink_callback *cb)
{
	const struct nfgenmsg *nfmsg = nlmsg_data(cb->nlh);
	struct nft_flowtable_filter *filter = cb->data;
	unsigned int idx = 0, s_idx = cb->args[0];
	struct net *net = sock_net(skb->sk);
	int family = nfmsg->nfgen_family;
	struct nft_flowtable *flowtable;
	const struct nft_table *table;

	rcu_read_lock();
	cb->seq = net->nft.base_seq;

	list_for_each_entry_rcu(table, &net->nft.tables, list) {
		if (family != NFPROTO_UNSPEC && family != table->family)
			continue;

		list_for_each_entry_rcu(flowtable, &table->flowtables, list) {
			if (!nft_is_active(net, flowtable))
				goto cont;
			if (idx < s_idx)
				goto cont;
			if (idx > s_idx)
				memset(&cb->args[1], 0,
				       sizeof(cb->args) - sizeof(cb->args[0]));
			if (filter && filter->table &&
			    strcmp(filter->table, table->name))
				goto cont;

			if (nf_tables_fill_flowtable_info(skb, net, NETLINK_CB(cb->skb).portid,
							  cb->nlh->nlmsg_seq,
							  NFT_MSG_NEWFLOWTABLE,
							  NLM_F_MULTI | NLM_F_APPEND,
							  table->family,
							  flowtable,
							  &flowtable->hook_list) < 0)
				goto done;

			nl_dump_check_consistent(cb, nlmsg_hdr(skb));
cont:
			idx++;
		}
	}
done:
	rcu_read_unlock();

	cb->args[0] = idx;
	return skb->len;
}

static int nf_tables_dump_flowtable_start(struct netlink_callback *cb)
{
	const struct nlattr * const *nla = cb->data;
	struct nft_flowtable_filter *filter = NULL;

	if (nla[NFTA_FLOWTABLE_TABLE]) {
		filter = kzalloc(sizeof(*filter), GFP_ATOMIC);
		if (!filter)
			return -ENOMEM;

		filter->table = nla_strdup(nla[NFTA_FLOWTABLE_TABLE],
					   GFP_ATOMIC);
		if (!filter->table) {
			kfree(filter);
			return -ENOMEM;
		}
	}

	cb->data = filter;
	return 0;
}

static int nf_tables_dump_flowtable_done(struct netlink_callback *cb)
{
	struct nft_flowtable_filter *filter = cb->data;

	if (!filter)
		return 0;

	kfree(filter->table);
	kfree(filter);

	return 0;
}

/* called with rcu_read_lock held */
static int nf_tables_getflowtable(struct net *net, struct sock *nlsk,
				  struct sk_buff *skb,
				  const struct nlmsghdr *nlh,
				  const struct nlattr * const nla[],
				  struct netlink_ext_ack *extack)
{
	const struct nfgenmsg *nfmsg = nlmsg_data(nlh);
	u8 genmask = nft_genmask_cur(net);
	int family = nfmsg->nfgen_family;
	struct nft_flowtable *flowtable;
	const struct nft_table *table;
	struct sk_buff *skb2;
	int err;

	if (nlh->nlmsg_flags & NLM_F_DUMP) {
		struct netlink_dump_control c = {
			.start = nf_tables_dump_flowtable_start,
			.dump = nf_tables_dump_flowtable,
			.done = nf_tables_dump_flowtable_done,
			.module = THIS_MODULE,
			.data = (void *)nla,
		};

		return nft_netlink_dump_start_rcu(nlsk, skb, nlh, &c);
	}

	if (!nla[NFTA_FLOWTABLE_NAME])
		return -EINVAL;

	table = nft_table_lookup(net, nla[NFTA_FLOWTABLE_TABLE], family,
				 genmask);
	if (IS_ERR(table))
		return PTR_ERR(table);

	flowtable = nft_flowtable_lookup(table, nla[NFTA_FLOWTABLE_NAME],
					 genmask);
	if (IS_ERR(flowtable))
		return PTR_ERR(flowtable);

	skb2 = alloc_skb(NLMSG_GOODSIZE, GFP_ATOMIC);
	if (!skb2)
		return -ENOMEM;

	err = nf_tables_fill_flowtable_info(skb2, net, NETLINK_CB(skb).portid,
					    nlh->nlmsg_seq,
					    NFT_MSG_NEWFLOWTABLE, 0, family,
					    flowtable, &flowtable->hook_list);
	if (err < 0)
		goto err;

	return nlmsg_unicast(nlsk, skb2, NETLINK_CB(skb).portid);
err:
	kfree_skb(skb2);
	return err;
}

static void nf_tables_flowtable_notify(struct nft_ctx *ctx,
				       struct nft_flowtable *flowtable,
				       struct list_head *hook_list,
				       int event)
{
	struct sk_buff *skb;
	int err;

	if (ctx->report &&
	    !nfnetlink_has_listeners(ctx->net, NFNLGRP_NFTABLES))
		return;

	skb = nlmsg_new(NLMSG_GOODSIZE, GFP_KERNEL);
	if (skb == NULL)
		goto err;

	err = nf_tables_fill_flowtable_info(skb, ctx->net, ctx->portid,
					    ctx->seq, event, 0,
					    ctx->family, flowtable, hook_list);
	if (err < 0) {
		kfree_skb(skb);
		goto err;
	}

	nfnetlink_send(skb, ctx->net, ctx->portid, NFNLGRP_NFTABLES,
		       ctx->report, GFP_KERNEL);
	return;
err:
	nfnetlink_set_err(ctx->net, ctx->portid, NFNLGRP_NFTABLES, -ENOBUFS);
}

static void nf_tables_flowtable_destroy(struct nft_flowtable *flowtable)
{
	struct nft_hook *hook, *next;

	flowtable->data.type->free(&flowtable->data);
	list_for_each_entry_safe(hook, next, &flowtable->hook_list, list) {
		flowtable->data.type->setup(&flowtable->data, hook->ops.dev,
					    FLOW_BLOCK_UNBIND);
		list_del_rcu(&hook->list);
		kfree(hook);
	}
	kfree(flowtable->name);
	module_put(flowtable->data.type->owner);
	kfree(flowtable);
}

static int nf_tables_fill_gen_info(struct sk_buff *skb, struct net *net,
				   u32 portid, u32 seq)
{
	struct nlmsghdr *nlh;
	struct nfgenmsg *nfmsg;
	char buf[TASK_COMM_LEN];
	int event = nfnl_msg_type(NFNL_SUBSYS_NFTABLES, NFT_MSG_NEWGEN);

	nlh = nlmsg_put(skb, portid, seq, event, sizeof(struct nfgenmsg), 0);
	if (nlh == NULL)
		goto nla_put_failure;

	nfmsg = nlmsg_data(nlh);
	nfmsg->nfgen_family	= AF_UNSPEC;
	nfmsg->version		= NFNETLINK_V0;
	nfmsg->res_id		= htons(net->nft.base_seq & 0xffff);

	if (nla_put_be32(skb, NFTA_GEN_ID, htonl(net->nft.base_seq)) ||
	    nla_put_be32(skb, NFTA_GEN_PROC_PID, htonl(task_pid_nr(current))) ||
	    nla_put_string(skb, NFTA_GEN_PROC_NAME, get_task_comm(buf, current)))
		goto nla_put_failure;

	nlmsg_end(skb, nlh);
	return 0;

nla_put_failure:
	nlmsg_trim(skb, nlh);
	return -EMSGSIZE;
}

static void nft_flowtable_event(unsigned long event, struct net_device *dev,
				struct nft_flowtable *flowtable)
{
	struct nft_hook *hook;

	list_for_each_entry(hook, &flowtable->hook_list, list) {
		if (hook->ops.dev != dev)
			continue;

		/* flow_offload_netdev_event() cleans up entries for us. */
		nft_unregister_flowtable_hook(dev_net(dev), flowtable, hook);
		list_del_rcu(&hook->list);
		kfree_rcu(hook, rcu);
		break;
	}
}

static int nf_tables_flowtable_event(struct notifier_block *this,
				     unsigned long event, void *ptr)
{
	struct net_device *dev = netdev_notifier_info_to_dev(ptr);
	struct nft_flowtable *flowtable;
	struct nft_table *table;
	struct net *net;

	if (event != NETDEV_UNREGISTER)
		return 0;

	net = dev_net(dev);
	mutex_lock(&net->nft.commit_mutex);
	list_for_each_entry(table, &net->nft.tables, list) {
		list_for_each_entry(flowtable, &table->flowtables, list) {
			nft_flowtable_event(event, dev, flowtable);
		}
	}
	mutex_unlock(&net->nft.commit_mutex);

	return NOTIFY_DONE;
}

static struct notifier_block nf_tables_flowtable_notifier = {
	.notifier_call	= nf_tables_flowtable_event,
};

static void nf_tables_gen_notify(struct net *net, struct sk_buff *skb,
				 int event)
{
	struct nlmsghdr *nlh = nlmsg_hdr(skb);
	struct sk_buff *skb2;
	int err;

	if (nlmsg_report(nlh) &&
	    !nfnetlink_has_listeners(net, NFNLGRP_NFTABLES))
		return;

	skb2 = nlmsg_new(NLMSG_GOODSIZE, GFP_KERNEL);
	if (skb2 == NULL)
		goto err;

	err = nf_tables_fill_gen_info(skb2, net, NETLINK_CB(skb).portid,
				      nlh->nlmsg_seq);
	if (err < 0) {
		kfree_skb(skb2);
		goto err;
	}

	nfnetlink_send(skb2, net, NETLINK_CB(skb).portid, NFNLGRP_NFTABLES,
		       nlmsg_report(nlh), GFP_KERNEL);
	return;
err:
	nfnetlink_set_err(net, NETLINK_CB(skb).portid, NFNLGRP_NFTABLES,
			  -ENOBUFS);
}

static int nf_tables_getgen(struct net *net, struct sock *nlsk,
			    struct sk_buff *skb, const struct nlmsghdr *nlh,
			    const struct nlattr * const nla[],
			    struct netlink_ext_ack *extack)
{
	struct sk_buff *skb2;
	int err;

	skb2 = alloc_skb(NLMSG_GOODSIZE, GFP_ATOMIC);
	if (skb2 == NULL)
		return -ENOMEM;

	err = nf_tables_fill_gen_info(skb2, net, NETLINK_CB(skb).portid,
				      nlh->nlmsg_seq);
	if (err < 0)
		goto err;

	return nlmsg_unicast(nlsk, skb2, NETLINK_CB(skb).portid);
err:
	kfree_skb(skb2);
	return err;
}

static const struct nfnl_callback nf_tables_cb[NFT_MSG_MAX] = {
	[NFT_MSG_NEWTABLE] = {
		.call_batch	= nf_tables_newtable,
		.attr_count	= NFTA_TABLE_MAX,
		.policy		= nft_table_policy,
	},
	[NFT_MSG_GETTABLE] = {
		.call_rcu	= nf_tables_gettable,
		.attr_count	= NFTA_TABLE_MAX,
		.policy		= nft_table_policy,
	},
	[NFT_MSG_DELTABLE] = {
		.call_batch	= nf_tables_deltable,
		.attr_count	= NFTA_TABLE_MAX,
		.policy		= nft_table_policy,
	},
	[NFT_MSG_NEWCHAIN] = {
		.call_batch	= nf_tables_newchain,
		.attr_count	= NFTA_CHAIN_MAX,
		.policy		= nft_chain_policy,
	},
	[NFT_MSG_GETCHAIN] = {
		.call_rcu	= nf_tables_getchain,
		.attr_count	= NFTA_CHAIN_MAX,
		.policy		= nft_chain_policy,
	},
	[NFT_MSG_DELCHAIN] = {
		.call_batch	= nf_tables_delchain,
		.attr_count	= NFTA_CHAIN_MAX,
		.policy		= nft_chain_policy,
	},
	[NFT_MSG_NEWRULE] = {
		.call_batch	= nf_tables_newrule,
		.attr_count	= NFTA_RULE_MAX,
		.policy		= nft_rule_policy,
	},
	[NFT_MSG_GETRULE] = {
		.call_rcu	= nf_tables_getrule,
		.attr_count	= NFTA_RULE_MAX,
		.policy		= nft_rule_policy,
	},
	[NFT_MSG_DELRULE] = {
		.call_batch	= nf_tables_delrule,
		.attr_count	= NFTA_RULE_MAX,
		.policy		= nft_rule_policy,
	},
	[NFT_MSG_NEWSET] = {
		.call_batch	= nf_tables_newset,
		.attr_count	= NFTA_SET_MAX,
		.policy		= nft_set_policy,
	},
	[NFT_MSG_GETSET] = {
		.call_rcu	= nf_tables_getset,
		.attr_count	= NFTA_SET_MAX,
		.policy		= nft_set_policy,
	},
	[NFT_MSG_DELSET] = {
		.call_batch	= nf_tables_delset,
		.attr_count	= NFTA_SET_MAX,
		.policy		= nft_set_policy,
	},
	[NFT_MSG_NEWSETELEM] = {
		.call_batch	= nf_tables_newsetelem,
		.attr_count	= NFTA_SET_ELEM_LIST_MAX,
		.policy		= nft_set_elem_list_policy,
	},
	[NFT_MSG_GETSETELEM] = {
		.call_rcu	= nf_tables_getsetelem,
		.attr_count	= NFTA_SET_ELEM_LIST_MAX,
		.policy		= nft_set_elem_list_policy,
	},
	[NFT_MSG_DELSETELEM] = {
		.call_batch	= nf_tables_delsetelem,
		.attr_count	= NFTA_SET_ELEM_LIST_MAX,
		.policy		= nft_set_elem_list_policy,
	},
	[NFT_MSG_GETGEN] = {
		.call_rcu	= nf_tables_getgen,
	},
	[NFT_MSG_NEWOBJ] = {
		.call_batch	= nf_tables_newobj,
		.attr_count	= NFTA_OBJ_MAX,
		.policy		= nft_obj_policy,
	},
	[NFT_MSG_GETOBJ] = {
		.call_rcu	= nf_tables_getobj,
		.attr_count	= NFTA_OBJ_MAX,
		.policy		= nft_obj_policy,
	},
	[NFT_MSG_DELOBJ] = {
		.call_batch	= nf_tables_delobj,
		.attr_count	= NFTA_OBJ_MAX,
		.policy		= nft_obj_policy,
	},
	[NFT_MSG_GETOBJ_RESET] = {
		.call_rcu	= nf_tables_getobj,
		.attr_count	= NFTA_OBJ_MAX,
		.policy		= nft_obj_policy,
	},
	[NFT_MSG_NEWFLOWTABLE] = {
		.call_batch	= nf_tables_newflowtable,
		.attr_count	= NFTA_FLOWTABLE_MAX,
		.policy		= nft_flowtable_policy,
	},
	[NFT_MSG_GETFLOWTABLE] = {
		.call_rcu	= nf_tables_getflowtable,
		.attr_count	= NFTA_FLOWTABLE_MAX,
		.policy		= nft_flowtable_policy,
	},
	[NFT_MSG_DELFLOWTABLE] = {
		.call_batch	= nf_tables_delflowtable,
		.attr_count	= NFTA_FLOWTABLE_MAX,
		.policy		= nft_flowtable_policy,
	},
};

static int nf_tables_validate(struct net *net)
{
	struct nft_table *table;

	switch (net->nft.validate_state) {
	case NFT_VALIDATE_SKIP:
		break;
	case NFT_VALIDATE_NEED:
		nft_validate_state_update(net, NFT_VALIDATE_DO);
		/* fall through */
	case NFT_VALIDATE_DO:
		list_for_each_entry(table, &net->nft.tables, list) {
			if (nft_table_validate(net, table) < 0)
				return -EAGAIN;
		}
		break;
	}

	return 0;
}

/* a drop policy has to be deferred until all rules have been activated,
 * otherwise a large ruleset that contains a drop-policy base chain will
 * cause all packets to get dropped until the full transaction has been
 * processed.
 *
 * We defer the drop policy until the transaction has been finalized.
 */
static void nft_chain_commit_drop_policy(struct nft_trans *trans)
{
	struct nft_base_chain *basechain;

	if (nft_trans_chain_policy(trans) != NF_DROP)
		return;

	if (!nft_is_base_chain(trans->ctx.chain))
		return;

	basechain = nft_base_chain(trans->ctx.chain);
	basechain->policy = NF_DROP;
}

static void nft_chain_commit_update(struct nft_trans *trans)
{
	struct nft_base_chain *basechain;

	if (nft_trans_chain_name(trans)) {
		rhltable_remove(&trans->ctx.table->chains_ht,
				&trans->ctx.chain->rhlhead,
				nft_chain_ht_params);
		swap(trans->ctx.chain->name, nft_trans_chain_name(trans));
		rhltable_insert_key(&trans->ctx.table->chains_ht,
				    trans->ctx.chain->name,
				    &trans->ctx.chain->rhlhead,
				    nft_chain_ht_params);
	}

	if (!nft_is_base_chain(trans->ctx.chain))
		return;

	nft_chain_stats_replace(trans);

	basechain = nft_base_chain(trans->ctx.chain);

	switch (nft_trans_chain_policy(trans)) {
	case NF_DROP:
	case NF_ACCEPT:
		basechain->policy = nft_trans_chain_policy(trans);
		break;
	}
}

static void nft_obj_commit_update(struct nft_trans *trans)
{
	struct nft_object *newobj;
	struct nft_object *obj;

	obj = nft_trans_obj(trans);
	newobj = nft_trans_obj_newobj(trans);

	if (obj->ops->update)
		obj->ops->update(obj, newobj);

	kfree(newobj);
}

static void nft_commit_release(struct nft_trans *trans)
{
	switch (trans->msg_type) {
	case NFT_MSG_DELTABLE:
		nf_tables_table_destroy(&trans->ctx);
		break;
	case NFT_MSG_NEWCHAIN:
		free_percpu(nft_trans_chain_stats(trans));
		kfree(nft_trans_chain_name(trans));
		break;
	case NFT_MSG_DELCHAIN:
		nf_tables_chain_destroy(&trans->ctx);
		break;
	case NFT_MSG_DELRULE:
		nf_tables_rule_destroy(&trans->ctx, nft_trans_rule(trans));
		break;
	case NFT_MSG_DELSET:
		nft_set_destroy(&trans->ctx, nft_trans_set(trans));
		break;
	case NFT_MSG_DELSETELEM:
		nf_tables_set_elem_destroy(&trans->ctx,
					   nft_trans_elem_set(trans),
					   nft_trans_elem(trans).priv);
		break;
	case NFT_MSG_DELOBJ:
		nft_obj_destroy(&trans->ctx, nft_trans_obj(trans));
		break;
	case NFT_MSG_DELFLOWTABLE:
		if (nft_trans_flowtable_update(trans))
			nft_flowtable_hooks_destroy(&nft_trans_flowtable_hooks(trans));
		else
			nf_tables_flowtable_destroy(nft_trans_flowtable(trans));
		break;
	}

	if (trans->put_net)
		put_net(trans->ctx.net);

	kfree(trans);
}

static void nf_tables_trans_destroy_work(struct work_struct *w)
{
	struct nft_trans *trans, *next;
	LIST_HEAD(head);

	spin_lock(&nf_tables_destroy_list_lock);
	list_splice_init(&nf_tables_destroy_list, &head);
	spin_unlock(&nf_tables_destroy_list_lock);

	if (list_empty(&head))
		return;

	synchronize_rcu();

	list_for_each_entry_safe(trans, next, &head, list) {
		list_del(&trans->list);
		nft_commit_release(trans);
	}
}

static int nf_tables_commit_chain_prepare(struct net *net, struct nft_chain *chain)
{
	struct nft_rule *rule;
	unsigned int alloc = 0;
	int i;

	/* already handled or inactive chain? */
	if (chain->rules_next || !nft_is_active_next(net, chain))
		return 0;

	rule = list_entry(&chain->rules, struct nft_rule, list);
	i = 0;

	list_for_each_entry_continue(rule, &chain->rules, list) {
		if (nft_is_active_next(net, rule))
			alloc++;
	}

	chain->rules_next = nf_tables_chain_alloc_rules(chain, alloc);
	if (!chain->rules_next)
		return -ENOMEM;

	list_for_each_entry_continue(rule, &chain->rules, list) {
		if (nft_is_active_next(net, rule))
			chain->rules_next[i++] = rule;
	}

	chain->rules_next[i] = NULL;
	return 0;
}

static void nf_tables_commit_chain_prepare_cancel(struct net *net)
{
	struct nft_trans *trans, *next;

	list_for_each_entry_safe(trans, next, &net->nft.commit_list, list) {
		struct nft_chain *chain = trans->ctx.chain;

		if (trans->msg_type == NFT_MSG_NEWRULE ||
		    trans->msg_type == NFT_MSG_DELRULE) {
			kvfree(chain->rules_next);
			chain->rules_next = NULL;
		}
	}
}

static void __nf_tables_commit_chain_free_rules_old(struct rcu_head *h)
{
	struct nft_rules_old *o = container_of(h, struct nft_rules_old, h);

	kvfree(o->start);
}

static void nf_tables_commit_chain_free_rules_old(struct nft_rule **rules)
{
	struct nft_rule **r = rules;
	struct nft_rules_old *old;

	while (*r)
		r++;

	r++;	/* rcu_head is after end marker */
	old = (void *) r;
	old->start = rules;

	call_rcu(&old->h, __nf_tables_commit_chain_free_rules_old);
}

static void nf_tables_commit_chain(struct net *net, struct nft_chain *chain)
{
	struct nft_rule **g0, **g1;
	bool next_genbit;

	next_genbit = nft_gencursor_next(net);

	g0 = rcu_dereference_protected(chain->rules_gen_0,
				       lockdep_commit_lock_is_held(net));
	g1 = rcu_dereference_protected(chain->rules_gen_1,
				       lockdep_commit_lock_is_held(net));

	/* No changes to this chain? */
	if (chain->rules_next == NULL) {
		/* chain had no change in last or next generation */
		if (g0 == g1)
			return;
		/*
		 * chain had no change in this generation; make sure next
		 * one uses same rules as current generation.
		 */
		if (next_genbit) {
			rcu_assign_pointer(chain->rules_gen_1, g0);
			nf_tables_commit_chain_free_rules_old(g1);
		} else {
			rcu_assign_pointer(chain->rules_gen_0, g1);
			nf_tables_commit_chain_free_rules_old(g0);
		}

		return;
	}

	if (next_genbit)
		rcu_assign_pointer(chain->rules_gen_1, chain->rules_next);
	else
		rcu_assign_pointer(chain->rules_gen_0, chain->rules_next);

	chain->rules_next = NULL;

	if (g0 == g1)
		return;

	if (next_genbit)
		nf_tables_commit_chain_free_rules_old(g1);
	else
		nf_tables_commit_chain_free_rules_old(g0);
}

static void nft_obj_del(struct nft_object *obj)
{
	rhltable_remove(&nft_objname_ht, &obj->rhlhead, nft_objname_ht_params);
	list_del_rcu(&obj->list);
}

static void nft_chain_del(struct nft_chain *chain)
{
	struct nft_table *table = chain->table;

	WARN_ON_ONCE(rhltable_remove(&table->chains_ht, &chain->rhlhead,
				     nft_chain_ht_params));
	list_del_rcu(&chain->list);
}

static void nft_flowtable_hooks_del(struct nft_flowtable *flowtable,
				    struct list_head *hook_list)
{
	struct nft_hook *hook, *next;

	list_for_each_entry_safe(hook, next, &flowtable->hook_list, list) {
		if (hook->inactive)
			list_move(&hook->list, hook_list);
	}
}

static void nf_tables_module_autoload_cleanup(struct net *net)
{
	struct nft_module_request *req, *next;

	WARN_ON_ONCE(!list_empty(&net->nft.commit_list));
	list_for_each_entry_safe(req, next, &net->nft.module_list, list) {
		WARN_ON_ONCE(!req->done);
		list_del(&req->list);
		kfree(req);
	}
}

static void nf_tables_commit_release(struct net *net)
{
	struct nft_trans *trans;

	/* all side effects have to be made visible.
	 * For example, if a chain named 'foo' has been deleted, a
	 * new transaction must not find it anymore.
	 *
	 * Memory reclaim happens asynchronously from work queue
	 * to prevent expensive synchronize_rcu() in commit phase.
	 */
	if (list_empty(&net->nft.commit_list)) {
		nf_tables_module_autoload_cleanup(net);
		mutex_unlock(&net->nft.commit_mutex);
		return;
	}

	trans = list_last_entry(&net->nft.commit_list,
				struct nft_trans, list);
	get_net(trans->ctx.net);
	WARN_ON_ONCE(trans->put_net);

	trans->put_net = true;
	spin_lock(&nf_tables_destroy_list_lock);
	list_splice_tail_init(&net->nft.commit_list, &nf_tables_destroy_list);
	spin_unlock(&nf_tables_destroy_list_lock);

	nf_tables_module_autoload_cleanup(net);
	mutex_unlock(&net->nft.commit_mutex);

	schedule_work(&trans_destroy_work);
}

static int nf_tables_commit(struct net *net, struct sk_buff *skb)
{
	struct nft_trans *trans, *next;
	struct nft_trans_elem *te;
	struct nft_chain *chain;
	struct nft_table *table;
	int err;

	if (list_empty(&net->nft.commit_list)) {
		mutex_unlock(&net->nft.commit_mutex);
		return 0;
	}

	/* 0. Validate ruleset, otherwise roll back for error reporting. */
	if (nf_tables_validate(net) < 0)
		return -EAGAIN;

	err = nft_flow_rule_offload_commit(net);
	if (err < 0)
		return err;

	/* 1.  Allocate space for next generation rules_gen_X[] */
	list_for_each_entry_safe(trans, next, &net->nft.commit_list, list) {
		int ret;

		if (trans->msg_type == NFT_MSG_NEWRULE ||
		    trans->msg_type == NFT_MSG_DELRULE) {
			chain = trans->ctx.chain;

			ret = nf_tables_commit_chain_prepare(net, chain);
			if (ret < 0) {
				nf_tables_commit_chain_prepare_cancel(net);
				return ret;
			}
		}
	}

	/* step 2.  Make rules_gen_X visible to packet path */
	list_for_each_entry(table, &net->nft.tables, list) {
		list_for_each_entry(chain, &table->chains, list)
			nf_tables_commit_chain(net, chain);
	}

	/*
	 * Bump generation counter, invalidate any dump in progress.
	 * Cannot fail after this point.
	 */
	while (++net->nft.base_seq == 0);

	/* step 3. Start new generation, rules_gen_X now in use. */
	net->nft.gencursor = nft_gencursor_next(net);

	list_for_each_entry_safe(trans, next, &net->nft.commit_list, list) {
		switch (trans->msg_type) {
		case NFT_MSG_NEWTABLE:
			if (nft_trans_table_update(trans)) {
				if (!nft_trans_table_enable(trans)) {
					nf_tables_table_disable(net,
								trans->ctx.table);
					trans->ctx.table->flags |= NFT_TABLE_F_DORMANT;
				}
			} else {
				nft_clear(net, trans->ctx.table);
			}
			nf_tables_table_notify(&trans->ctx, NFT_MSG_NEWTABLE);
			nft_trans_destroy(trans);
			break;
		case NFT_MSG_DELTABLE:
			list_del_rcu(&trans->ctx.table->list);
			nf_tables_table_notify(&trans->ctx, NFT_MSG_DELTABLE);
			break;
		case NFT_MSG_NEWCHAIN:
			if (nft_trans_chain_update(trans)) {
				nft_chain_commit_update(trans);
				nf_tables_chain_notify(&trans->ctx, NFT_MSG_NEWCHAIN);
				/* trans destroyed after rcu grace period */
			} else {
				nft_chain_commit_drop_policy(trans);
				nft_clear(net, trans->ctx.chain);
				nf_tables_chain_notify(&trans->ctx, NFT_MSG_NEWCHAIN);
				nft_trans_destroy(trans);
			}
			break;
		case NFT_MSG_DELCHAIN:
			nft_chain_del(trans->ctx.chain);
			nf_tables_chain_notify(&trans->ctx, NFT_MSG_DELCHAIN);
			nf_tables_unregister_hook(trans->ctx.net,
						  trans->ctx.table,
						  trans->ctx.chain);
			break;
		case NFT_MSG_NEWRULE:
			nft_clear(trans->ctx.net, nft_trans_rule(trans));
			nf_tables_rule_notify(&trans->ctx,
					      nft_trans_rule(trans),
					      NFT_MSG_NEWRULE);
			nft_trans_destroy(trans);
			break;
		case NFT_MSG_DELRULE:
			list_del_rcu(&nft_trans_rule(trans)->list);
			nf_tables_rule_notify(&trans->ctx,
					      nft_trans_rule(trans),
					      NFT_MSG_DELRULE);
			nft_rule_expr_deactivate(&trans->ctx,
						 nft_trans_rule(trans),
						 NFT_TRANS_COMMIT);
			break;
		case NFT_MSG_NEWSET:
			nft_clear(net, nft_trans_set(trans));
			/* This avoids hitting -EBUSY when deleting the table
			 * from the transaction.
			 */
			if (nft_set_is_anonymous(nft_trans_set(trans)) &&
			    !list_empty(&nft_trans_set(trans)->bindings))
				trans->ctx.table->use--;

			nf_tables_set_notify(&trans->ctx, nft_trans_set(trans),
					     NFT_MSG_NEWSET, GFP_KERNEL);
			nft_trans_destroy(trans);
			break;
		case NFT_MSG_DELSET:
			list_del_rcu(&nft_trans_set(trans)->list);
			nf_tables_set_notify(&trans->ctx, nft_trans_set(trans),
					     NFT_MSG_DELSET, GFP_KERNEL);
			break;
		case NFT_MSG_NEWSETELEM:
			te = (struct nft_trans_elem *)trans->data;

			te->set->ops->activate(net, te->set, &te->elem);
			nf_tables_setelem_notify(&trans->ctx, te->set,
						 &te->elem,
						 NFT_MSG_NEWSETELEM, 0);
			nft_trans_destroy(trans);
			break;
		case NFT_MSG_DELSETELEM:
			te = (struct nft_trans_elem *)trans->data;

			nf_tables_setelem_notify(&trans->ctx, te->set,
						 &te->elem,
						 NFT_MSG_DELSETELEM, 0);
			te->set->ops->remove(net, te->set, &te->elem);
			atomic_dec(&te->set->nelems);
			te->set->ndeact--;
			break;
		case NFT_MSG_NEWOBJ:
			if (nft_trans_obj_update(trans)) {
				nft_obj_commit_update(trans);
				nf_tables_obj_notify(&trans->ctx,
						     nft_trans_obj(trans),
						     NFT_MSG_NEWOBJ);
			} else {
				nft_clear(net, nft_trans_obj(trans));
				nf_tables_obj_notify(&trans->ctx,
						     nft_trans_obj(trans),
						     NFT_MSG_NEWOBJ);
				nft_trans_destroy(trans);
			}
			break;
		case NFT_MSG_DELOBJ:
			nft_obj_del(nft_trans_obj(trans));
			nf_tables_obj_notify(&trans->ctx, nft_trans_obj(trans),
					     NFT_MSG_DELOBJ);
			break;
		case NFT_MSG_NEWFLOWTABLE:
			if (nft_trans_flowtable_update(trans)) {
				nf_tables_flowtable_notify(&trans->ctx,
							   nft_trans_flowtable(trans),
							   &nft_trans_flowtable_hooks(trans),
							   NFT_MSG_NEWFLOWTABLE);
				list_splice(&nft_trans_flowtable_hooks(trans),
					    &nft_trans_flowtable(trans)->hook_list);
			} else {
				nft_clear(net, nft_trans_flowtable(trans));
				nf_tables_flowtable_notify(&trans->ctx,
							   nft_trans_flowtable(trans),
							   &nft_trans_flowtable(trans)->hook_list,
							   NFT_MSG_NEWFLOWTABLE);
			}
			nft_trans_destroy(trans);
			break;
		case NFT_MSG_DELFLOWTABLE:
			if (nft_trans_flowtable_update(trans)) {
				nft_flowtable_hooks_del(nft_trans_flowtable(trans),
							&nft_trans_flowtable_hooks(trans));
				nf_tables_flowtable_notify(&trans->ctx,
							   nft_trans_flowtable(trans),
							   &nft_trans_flowtable_hooks(trans),
							   NFT_MSG_DELFLOWTABLE);
				nft_unregister_flowtable_net_hooks(net,
								   &nft_trans_flowtable_hooks(trans));
			} else {
				list_del_rcu(&nft_trans_flowtable(trans)->list);
				nf_tables_flowtable_notify(&trans->ctx,
							   nft_trans_flowtable(trans),
							   &nft_trans_flowtable(trans)->hook_list,
							   NFT_MSG_DELFLOWTABLE);
				nft_unregister_flowtable_net_hooks(net,
						&nft_trans_flowtable(trans)->hook_list);
			}
			break;
		}
	}

	nf_tables_gen_notify(net, skb, NFT_MSG_NEWGEN);
	nf_tables_commit_release(net);

	return 0;
}

static void nf_tables_module_autoload(struct net *net)
{
	struct nft_module_request *req, *next;
	LIST_HEAD(module_list);

	list_splice_init(&net->nft.module_list, &module_list);
	mutex_unlock(&net->nft.commit_mutex);
	list_for_each_entry_safe(req, next, &module_list, list) {
		request_module("%s", req->module);
		req->done = true;
	}
	mutex_lock(&net->nft.commit_mutex);
	list_splice(&module_list, &net->nft.module_list);
}

static void nf_tables_abort_release(struct nft_trans *trans)
{
	switch (trans->msg_type) {
	case NFT_MSG_NEWTABLE:
		nf_tables_table_destroy(&trans->ctx);
		break;
	case NFT_MSG_NEWCHAIN:
		nf_tables_chain_destroy(&trans->ctx);
		break;
	case NFT_MSG_NEWRULE:
		nf_tables_rule_destroy(&trans->ctx, nft_trans_rule(trans));
		break;
	case NFT_MSG_NEWSET:
		nft_set_destroy(&trans->ctx, nft_trans_set(trans));
		break;
	case NFT_MSG_NEWSETELEM:
		nft_set_elem_destroy(nft_trans_elem_set(trans),
				     nft_trans_elem(trans).priv, true);
		break;
	case NFT_MSG_NEWOBJ:
		nft_obj_destroy(&trans->ctx, nft_trans_obj(trans));
		break;
	case NFT_MSG_NEWFLOWTABLE:
		if (nft_trans_flowtable_update(trans))
			nft_flowtable_hooks_destroy(&nft_trans_flowtable_hooks(trans));
		else
			nf_tables_flowtable_destroy(nft_trans_flowtable(trans));
		break;
	}
	kfree(trans);
}

static int __nf_tables_abort(struct net *net, bool autoload)
{
	struct nft_trans *trans, *next;
	struct nft_trans_elem *te;
	struct nft_hook *hook;

	list_for_each_entry_safe_reverse(trans, next, &net->nft.commit_list,
					 list) {
		switch (trans->msg_type) {
		case NFT_MSG_NEWTABLE:
			if (nft_trans_table_update(trans)) {
				if (nft_trans_table_enable(trans)) {
					nf_tables_table_disable(net,
								trans->ctx.table);
					trans->ctx.table->flags |= NFT_TABLE_F_DORMANT;
				}
				nft_trans_destroy(trans);
			} else {
				list_del_rcu(&trans->ctx.table->list);
			}
			break;
		case NFT_MSG_DELTABLE:
			nft_clear(trans->ctx.net, trans->ctx.table);
			nft_trans_destroy(trans);
			break;
		case NFT_MSG_NEWCHAIN:
			if (nft_trans_chain_update(trans)) {
				free_percpu(nft_trans_chain_stats(trans));
				kfree(nft_trans_chain_name(trans));
				nft_trans_destroy(trans);
			} else {
				trans->ctx.table->use--;
				nft_chain_del(trans->ctx.chain);
				nf_tables_unregister_hook(trans->ctx.net,
							  trans->ctx.table,
							  trans->ctx.chain);
			}
			break;
		case NFT_MSG_DELCHAIN:
			trans->ctx.table->use++;
			nft_clear(trans->ctx.net, trans->ctx.chain);
			nft_trans_destroy(trans);
			break;
		case NFT_MSG_NEWRULE:
			trans->ctx.chain->use--;
			list_del_rcu(&nft_trans_rule(trans)->list);
			nft_rule_expr_deactivate(&trans->ctx,
						 nft_trans_rule(trans),
						 NFT_TRANS_ABORT);
			break;
		case NFT_MSG_DELRULE:
			trans->ctx.chain->use++;
			nft_clear(trans->ctx.net, nft_trans_rule(trans));
			nft_rule_expr_activate(&trans->ctx, nft_trans_rule(trans));
			nft_trans_destroy(trans);
			break;
		case NFT_MSG_NEWSET:
			trans->ctx.table->use--;
			if (nft_trans_set_bound(trans)) {
				nft_trans_destroy(trans);
				break;
			}
			list_del_rcu(&nft_trans_set(trans)->list);
			break;
		case NFT_MSG_DELSET:
			trans->ctx.table->use++;
			nft_clear(trans->ctx.net, nft_trans_set(trans));
			nft_trans_destroy(trans);
			break;
		case NFT_MSG_NEWSETELEM:
			if (nft_trans_elem_set_bound(trans)) {
				nft_trans_destroy(trans);
				break;
			}
			te = (struct nft_trans_elem *)trans->data;
			te->set->ops->remove(net, te->set, &te->elem);
			atomic_dec(&te->set->nelems);
			break;
		case NFT_MSG_DELSETELEM:
			te = (struct nft_trans_elem *)trans->data;

			nft_set_elem_activate(net, te->set, &te->elem);
			te->set->ops->activate(net, te->set, &te->elem);
			te->set->ndeact--;

			nft_trans_destroy(trans);
			break;
		case NFT_MSG_NEWOBJ:
			if (nft_trans_obj_update(trans)) {
				kfree(nft_trans_obj_newobj(trans));
				nft_trans_destroy(trans);
			} else {
				trans->ctx.table->use--;
				nft_obj_del(nft_trans_obj(trans));
			}
			break;
		case NFT_MSG_DELOBJ:
			trans->ctx.table->use++;
			nft_clear(trans->ctx.net, nft_trans_obj(trans));
			nft_trans_destroy(trans);
			break;
		case NFT_MSG_NEWFLOWTABLE:
			if (nft_trans_flowtable_update(trans)) {
				nft_unregister_flowtable_net_hooks(net,
						&nft_trans_flowtable_hooks(trans));
			} else {
				trans->ctx.table->use--;
				list_del_rcu(&nft_trans_flowtable(trans)->list);
				nft_unregister_flowtable_net_hooks(net,
						&nft_trans_flowtable(trans)->hook_list);
			}
			break;
		case NFT_MSG_DELFLOWTABLE:
			if (nft_trans_flowtable_update(trans)) {
				list_for_each_entry(hook, &nft_trans_flowtable(trans)->hook_list, list)
					hook->inactive = false;
			} else {
				trans->ctx.table->use++;
				nft_clear(trans->ctx.net, nft_trans_flowtable(trans));
			}
			nft_trans_destroy(trans);
			break;
		}
	}

	synchronize_rcu();

	list_for_each_entry_safe_reverse(trans, next,
					 &net->nft.commit_list, list) {
		list_del(&trans->list);
		nf_tables_abort_release(trans);
	}

	if (autoload)
		nf_tables_module_autoload(net);
	else
		nf_tables_module_autoload_cleanup(net);

	return 0;
}

static void nf_tables_cleanup(struct net *net)
{
	nft_validate_state_update(net, NFT_VALIDATE_SKIP);
}

static int nf_tables_abort(struct net *net, struct sk_buff *skb, bool autoload)
{
	int ret = __nf_tables_abort(net, autoload);

	mutex_unlock(&net->nft.commit_mutex);

	return ret;
}

static bool nf_tables_valid_genid(struct net *net, u32 genid)
{
	bool genid_ok;

	mutex_lock(&net->nft.commit_mutex);

	genid_ok = genid == 0 || net->nft.base_seq == genid;
	if (!genid_ok)
		mutex_unlock(&net->nft.commit_mutex);

	/* else, commit mutex has to be released by commit or abort function */
	return genid_ok;
}

static const struct nfnetlink_subsystem nf_tables_subsys = {
	.name		= "nf_tables",
	.subsys_id	= NFNL_SUBSYS_NFTABLES,
	.cb_count	= NFT_MSG_MAX,
	.cb		= nf_tables_cb,
	.commit		= nf_tables_commit,
	.abort		= nf_tables_abort,
	.cleanup	= nf_tables_cleanup,
	.valid_genid	= nf_tables_valid_genid,
	.owner		= THIS_MODULE,
};

int nft_chain_validate_dependency(const struct nft_chain *chain,
				  enum nft_chain_types type)
{
	const struct nft_base_chain *basechain;

	if (nft_is_base_chain(chain)) {
		basechain = nft_base_chain(chain);
		if (basechain->type->type != type)
			return -EOPNOTSUPP;
	}
	return 0;
}
EXPORT_SYMBOL_GPL(nft_chain_validate_dependency);

int nft_chain_validate_hooks(const struct nft_chain *chain,
			     unsigned int hook_flags)
{
	struct nft_base_chain *basechain;

	if (nft_is_base_chain(chain)) {
		basechain = nft_base_chain(chain);

		if ((1 << basechain->ops.hooknum) & hook_flags)
			return 0;

		return -EOPNOTSUPP;
	}

	return 0;
}
EXPORT_SYMBOL_GPL(nft_chain_validate_hooks);

/*
 * Loop detection - walk through the ruleset beginning at the destination chain
 * of a new jump until either the source chain is reached (loop) or all
 * reachable chains have been traversed.
 *
 * The loop check is performed whenever a new jump verdict is added to an
 * expression or verdict map or a verdict map is bound to a new chain.
 */

static int nf_tables_check_loops(const struct nft_ctx *ctx,
				 const struct nft_chain *chain);

static int nf_tables_loop_check_setelem(const struct nft_ctx *ctx,
					struct nft_set *set,
					const struct nft_set_iter *iter,
					struct nft_set_elem *elem)
{
	const struct nft_set_ext *ext = nft_set_elem_ext(set, elem->priv);
	const struct nft_data *data;

	if (nft_set_ext_exists(ext, NFT_SET_EXT_FLAGS) &&
	    *nft_set_ext_flags(ext) & NFT_SET_ELEM_INTERVAL_END)
		return 0;

	data = nft_set_ext_data(ext);
	switch (data->verdict.code) {
	case NFT_JUMP:
	case NFT_GOTO:
		return nf_tables_check_loops(ctx, data->verdict.chain);
	default:
		return 0;
	}
}

static int nf_tables_check_loops(const struct nft_ctx *ctx,
				 const struct nft_chain *chain)
{
	const struct nft_rule *rule;
	const struct nft_expr *expr, *last;
	struct nft_set *set;
	struct nft_set_binding *binding;
	struct nft_set_iter iter;

	if (ctx->chain == chain)
		return -ELOOP;

	list_for_each_entry(rule, &chain->rules, list) {
		nft_rule_for_each_expr(expr, last, rule) {
			struct nft_immediate_expr *priv;
			const struct nft_data *data;
			int err;

			if (strcmp(expr->ops->type->name, "immediate"))
				continue;

			priv = nft_expr_priv(expr);
			if (priv->dreg != NFT_REG_VERDICT)
				continue;

			data = &priv->data;
			switch (data->verdict.code) {
			case NFT_JUMP:
			case NFT_GOTO:
				err = nf_tables_check_loops(ctx,
							data->verdict.chain);
				if (err < 0)
					return err;
			default:
				break;
			}
		}
	}

	list_for_each_entry(set, &ctx->table->sets, list) {
		if (!nft_is_active_next(ctx->net, set))
			continue;
		if (!(set->flags & NFT_SET_MAP) ||
		    set->dtype != NFT_DATA_VERDICT)
			continue;

		list_for_each_entry(binding, &set->bindings, list) {
			if (!(binding->flags & NFT_SET_MAP) ||
			    binding->chain != chain)
				continue;

			iter.genmask	= nft_genmask_next(ctx->net);
			iter.skip 	= 0;
			iter.count	= 0;
			iter.err	= 0;
			iter.fn		= nf_tables_loop_check_setelem;

			set->ops->walk(ctx, set, &iter);
			if (iter.err < 0)
				return iter.err;
		}
	}

	return 0;
}

/**
 *	nft_parse_u32_check - fetch u32 attribute and check for maximum value
 *
 *	@attr: netlink attribute to fetch value from
 *	@max: maximum value to be stored in dest
 *	@dest: pointer to the variable
 *
 *	Parse, check and store a given u32 netlink attribute into variable.
 *	This function returns -ERANGE if the value goes over maximum value.
 *	Otherwise a 0 is returned and the attribute value is stored in the
 *	destination variable.
 */
int nft_parse_u32_check(const struct nlattr *attr, int max, u32 *dest)
{
	u32 val;

	val = ntohl(nla_get_be32(attr));
	if (val > max)
		return -ERANGE;

	*dest = val;
	return 0;
}
EXPORT_SYMBOL_GPL(nft_parse_u32_check);

/**
 *	nft_parse_register - parse a register value from a netlink attribute
 *
 *	@attr: netlink attribute
 *
 *	Parse and translate a register value from a netlink attribute.
 *	Registers used to be 128 bit wide, these register numbers will be
 *	mapped to the corresponding 32 bit register numbers.
 */
unsigned int nft_parse_register(const struct nlattr *attr)
{
	unsigned int reg;

	reg = ntohl(nla_get_be32(attr));
	switch (reg) {
	case NFT_REG_VERDICT...NFT_REG_4:
		return reg * NFT_REG_SIZE / NFT_REG32_SIZE;
	default:
		return reg + NFT_REG_SIZE / NFT_REG32_SIZE - NFT_REG32_00;
	}
}
EXPORT_SYMBOL_GPL(nft_parse_register);

/**
 *	nft_dump_register - dump a register value to a netlink attribute
 *
 *	@skb: socket buffer
 *	@attr: attribute number
 *	@reg: register number
 *
 *	Construct a netlink attribute containing the register number. For
 *	compatibility reasons, register numbers being a multiple of 4 are
 *	translated to the corresponding 128 bit register numbers.
 */
int nft_dump_register(struct sk_buff *skb, unsigned int attr, unsigned int reg)
{
	if (reg % (NFT_REG_SIZE / NFT_REG32_SIZE) == 0)
		reg = reg / (NFT_REG_SIZE / NFT_REG32_SIZE);
	else
		reg = reg - NFT_REG_SIZE / NFT_REG32_SIZE + NFT_REG32_00;

	return nla_put_be32(skb, attr, htonl(reg));
}
EXPORT_SYMBOL_GPL(nft_dump_register);

/**
 *	nft_validate_register_load - validate a load from a register
 *
 *	@reg: the register number
 *	@len: the length of the data
 *
 * 	Validate that the input register is one of the general purpose
 * 	registers and that the length of the load is within the bounds.
 */
int nft_validate_register_load(enum nft_registers reg, unsigned int len)
{
	if (reg < NFT_REG_1 * NFT_REG_SIZE / NFT_REG32_SIZE)
		return -EINVAL;
	if (len == 0)
		return -EINVAL;
	if (reg * NFT_REG32_SIZE + len > sizeof_field(struct nft_regs, data))
		return -ERANGE;

	return 0;
}
EXPORT_SYMBOL_GPL(nft_validate_register_load);

/**
 *	nft_validate_register_store - validate an expressions' register store
 *
 *	@ctx: context of the expression performing the load
 * 	@reg: the destination register number
 * 	@data: the data to load
 * 	@type: the data type
 * 	@len: the length of the data
 *
 * 	Validate that a data load uses the appropriate data type for
 * 	the destination register and the length is within the bounds.
 * 	A value of NULL for the data means that its runtime gathered
 * 	data.
 */
int nft_validate_register_store(const struct nft_ctx *ctx,
				enum nft_registers reg,
				const struct nft_data *data,
				enum nft_data_types type, unsigned int len)
{
	int err;

	switch (reg) {
	case NFT_REG_VERDICT:
		if (type != NFT_DATA_VERDICT)
			return -EINVAL;

		if (data != NULL &&
		    (data->verdict.code == NFT_GOTO ||
		     data->verdict.code == NFT_JUMP)) {
			err = nf_tables_check_loops(ctx, data->verdict.chain);
			if (err < 0)
				return err;
		}

		return 0;
	default:
		if (reg < NFT_REG_1 * NFT_REG_SIZE / NFT_REG32_SIZE)
			return -EINVAL;
		if (len == 0)
			return -EINVAL;
		if (reg * NFT_REG32_SIZE + len >
		    sizeof_field(struct nft_regs, data))
			return -ERANGE;

		if (data != NULL && type != NFT_DATA_VALUE)
			return -EINVAL;
		return 0;
	}
}
EXPORT_SYMBOL_GPL(nft_validate_register_store);

static const struct nla_policy nft_verdict_policy[NFTA_VERDICT_MAX + 1] = {
	[NFTA_VERDICT_CODE]	= { .type = NLA_U32 },
	[NFTA_VERDICT_CHAIN]	= { .type = NLA_STRING,
				    .len = NFT_CHAIN_MAXNAMELEN - 1 },
};

static int nft_verdict_init(const struct nft_ctx *ctx, struct nft_data *data,
			    struct nft_data_desc *desc, const struct nlattr *nla)
{
	u8 genmask = nft_genmask_next(ctx->net);
	struct nlattr *tb[NFTA_VERDICT_MAX + 1];
	struct nft_chain *chain;
	int err;

	err = nla_parse_nested_deprecated(tb, NFTA_VERDICT_MAX, nla,
					  nft_verdict_policy, NULL);
	if (err < 0)
		return err;

	if (!tb[NFTA_VERDICT_CODE])
		return -EINVAL;
	data->verdict.code = ntohl(nla_get_be32(tb[NFTA_VERDICT_CODE]));

	switch (data->verdict.code) {
	default:
		switch (data->verdict.code & NF_VERDICT_MASK) {
		case NF_ACCEPT:
		case NF_DROP:
		case NF_QUEUE:
			break;
		default:
			return -EINVAL;
		}
		/* fall through */
	case NFT_CONTINUE:
	case NFT_BREAK:
	case NFT_RETURN:
		break;
	case NFT_JUMP:
	case NFT_GOTO:
		if (!tb[NFTA_VERDICT_CHAIN])
			return -EINVAL;
		chain = nft_chain_lookup(ctx->net, ctx->table,
					 tb[NFTA_VERDICT_CHAIN], genmask);
		if (IS_ERR(chain))
			return PTR_ERR(chain);
		if (nft_is_base_chain(chain))
			return -EOPNOTSUPP;

		chain->use++;
		data->verdict.chain = chain;
		break;
	}

	desc->len = sizeof(data->verdict);
	desc->type = NFT_DATA_VERDICT;
	return 0;
}

static void nft_verdict_uninit(const struct nft_data *data)
{
	switch (data->verdict.code) {
	case NFT_JUMP:
	case NFT_GOTO:
		data->verdict.chain->use--;
		break;
	}
}

int nft_verdict_dump(struct sk_buff *skb, int type, const struct nft_verdict *v)
{
	struct nlattr *nest;

	nest = nla_nest_start_noflag(skb, type);
	if (!nest)
		goto nla_put_failure;

	if (nla_put_be32(skb, NFTA_VERDICT_CODE, htonl(v->code)))
		goto nla_put_failure;

	switch (v->code) {
	case NFT_JUMP:
	case NFT_GOTO:
		if (nla_put_string(skb, NFTA_VERDICT_CHAIN,
				   v->chain->name))
			goto nla_put_failure;
	}
	nla_nest_end(skb, nest);
	return 0;

nla_put_failure:
	return -1;
}

static int nft_value_init(const struct nft_ctx *ctx,
			  struct nft_data *data, unsigned int size,
			  struct nft_data_desc *desc, const struct nlattr *nla)
{
	unsigned int len;

	len = nla_len(nla);
	if (len == 0)
		return -EINVAL;
	if (len > size)
		return -EOVERFLOW;

	nla_memcpy(data->data, nla, len);
	desc->type = NFT_DATA_VALUE;
	desc->len  = len;
	return 0;
}

static int nft_value_dump(struct sk_buff *skb, const struct nft_data *data,
			  unsigned int len)
{
	return nla_put(skb, NFTA_DATA_VALUE, len, data->data);
}

static const struct nla_policy nft_data_policy[NFTA_DATA_MAX + 1] = {
	[NFTA_DATA_VALUE]	= { .type = NLA_BINARY },
	[NFTA_DATA_VERDICT]	= { .type = NLA_NESTED },
};

/**
 *	nft_data_init - parse nf_tables data netlink attributes
 *
 *	@ctx: context of the expression using the data
 *	@data: destination struct nft_data
 *	@size: maximum data length
 *	@desc: data description
 *	@nla: netlink attribute containing data
 *
 *	Parse the netlink data attributes and initialize a struct nft_data.
 *	The type and length of data are returned in the data description.
 *
 *	The caller can indicate that it only wants to accept data of type
 *	NFT_DATA_VALUE by passing NULL for the ctx argument.
 */
int nft_data_init(const struct nft_ctx *ctx,
		  struct nft_data *data, unsigned int size,
		  struct nft_data_desc *desc, const struct nlattr *nla)
{
	struct nlattr *tb[NFTA_DATA_MAX + 1];
	int err;

	err = nla_parse_nested_deprecated(tb, NFTA_DATA_MAX, nla,
					  nft_data_policy, NULL);
	if (err < 0)
		return err;

	if (tb[NFTA_DATA_VALUE])
		return nft_value_init(ctx, data, size, desc,
				      tb[NFTA_DATA_VALUE]);
	if (tb[NFTA_DATA_VERDICT] && ctx != NULL)
		return nft_verdict_init(ctx, data, desc, tb[NFTA_DATA_VERDICT]);
	return -EINVAL;
}
EXPORT_SYMBOL_GPL(nft_data_init);

/**
 *	nft_data_release - release a nft_data item
 *
 *	@data: struct nft_data to release
 *	@type: type of data
 *
 *	Release a nft_data item. NFT_DATA_VALUE types can be silently discarded,
 *	all others need to be released by calling this function.
 */
void nft_data_release(const struct nft_data *data, enum nft_data_types type)
{
	if (type < NFT_DATA_VERDICT)
		return;
	switch (type) {
	case NFT_DATA_VERDICT:
		return nft_verdict_uninit(data);
	default:
		WARN_ON(1);
	}
}
EXPORT_SYMBOL_GPL(nft_data_release);

int nft_data_dump(struct sk_buff *skb, int attr, const struct nft_data *data,
		  enum nft_data_types type, unsigned int len)
{
	struct nlattr *nest;
	int err;

	nest = nla_nest_start_noflag(skb, attr);
	if (nest == NULL)
		return -1;

	switch (type) {
	case NFT_DATA_VALUE:
		err = nft_value_dump(skb, data, len);
		break;
	case NFT_DATA_VERDICT:
		err = nft_verdict_dump(skb, NFTA_DATA_VERDICT, &data->verdict);
		break;
	default:
		err = -EINVAL;
		WARN_ON(1);
	}

	nla_nest_end(skb, nest);
	return err;
}
EXPORT_SYMBOL_GPL(nft_data_dump);

int __nft_release_basechain(struct nft_ctx *ctx)
{
	struct nft_rule *rule, *nr;

	if (WARN_ON(!nft_is_base_chain(ctx->chain)))
		return 0;

	nf_tables_unregister_hook(ctx->net, ctx->chain->table, ctx->chain);
	list_for_each_entry_safe(rule, nr, &ctx->chain->rules, list) {
		list_del(&rule->list);
		ctx->chain->use--;
		nf_tables_rule_release(ctx, rule);
	}
	nft_chain_del(ctx->chain);
	ctx->table->use--;
	nf_tables_chain_destroy(ctx);

	return 0;
}
EXPORT_SYMBOL_GPL(__nft_release_basechain);

static void __nft_release_tables(struct net *net)
{
	struct nft_flowtable *flowtable, *nf;
	struct nft_table *table, *nt;
	struct nft_chain *chain, *nc;
	struct nft_object *obj, *ne;
	struct nft_rule *rule, *nr;
	struct nft_set *set, *ns;
	struct nft_ctx ctx = {
		.net	= net,
		.family	= NFPROTO_NETDEV,
	};

	list_for_each_entry_safe(table, nt, &net->nft.tables, list) {
		ctx.family = table->family;

		list_for_each_entry(chain, &table->chains, list)
			nf_tables_unregister_hook(net, table, chain);
		/* No packets are walking on these chains anymore. */
		ctx.table = table;
		list_for_each_entry(chain, &table->chains, list) {
			ctx.chain = chain;
			list_for_each_entry_safe(rule, nr, &chain->rules, list) {
				list_del(&rule->list);
				chain->use--;
				nf_tables_rule_release(&ctx, rule);
			}
		}
		list_for_each_entry_safe(flowtable, nf, &table->flowtables, list) {
			list_del(&flowtable->list);
			table->use--;
			nf_tables_flowtable_destroy(flowtable);
		}
		list_for_each_entry_safe(set, ns, &table->sets, list) {
			list_del(&set->list);
			table->use--;
			nft_set_destroy(&ctx, set);
		}
		list_for_each_entry_safe(obj, ne, &table->objects, list) {
			nft_obj_del(obj);
			table->use--;
			nft_obj_destroy(&ctx, obj);
		}
		list_for_each_entry_safe(chain, nc, &table->chains, list) {
			ctx.chain = chain;
			nft_chain_del(chain);
			table->use--;
			nf_tables_chain_destroy(&ctx);
		}
		list_del(&table->list);
		nf_tables_table_destroy(&ctx);
	}
}

static int __net_init nf_tables_init_net(struct net *net)
{
	INIT_LIST_HEAD(&net->nft.tables);
	INIT_LIST_HEAD(&net->nft.commit_list);
	INIT_LIST_HEAD(&net->nft.module_list);
	mutex_init(&net->nft.commit_mutex);
	net->nft.base_seq = 1;
	net->nft.validate_state = NFT_VALIDATE_SKIP;

	return 0;
}

static void __net_exit nf_tables_exit_net(struct net *net)
{
	mutex_lock(&net->nft.commit_mutex);
	if (!list_empty(&net->nft.commit_list))
		__nf_tables_abort(net, false);
	__nft_release_tables(net);
	mutex_unlock(&net->nft.commit_mutex);
	WARN_ON_ONCE(!list_empty(&net->nft.tables));
	WARN_ON_ONCE(!list_empty(&net->nft.module_list));
}

static struct pernet_operations nf_tables_net_ops = {
	.init	= nf_tables_init_net,
	.exit	= nf_tables_exit_net,
};

static int __init nf_tables_module_init(void)
{
	int err;

	spin_lock_init(&nf_tables_destroy_list_lock);
	err = register_pernet_subsys(&nf_tables_net_ops);
	if (err < 0)
		return err;

	err = nft_chain_filter_init();
	if (err < 0)
		goto err1;

	err = nf_tables_core_module_init();
	if (err < 0)
		goto err2;

	err = register_netdevice_notifier(&nf_tables_flowtable_notifier);
	if (err < 0)
		goto err3;

	err = rhltable_init(&nft_objname_ht, &nft_objname_ht_params);
	if (err < 0)
		goto err4;

	err = nft_offload_init();
	if (err < 0)
		goto err5;

	/* must be last */
	err = nfnetlink_subsys_register(&nf_tables_subsys);
	if (err < 0)
		goto err6;

	nft_chain_route_init();

	return err;
err6:
	nft_offload_exit();
err5:
	rhltable_destroy(&nft_objname_ht);
err4:
	unregister_netdevice_notifier(&nf_tables_flowtable_notifier);
err3:
	nf_tables_core_module_exit();
err2:
	nft_chain_filter_fini();
err1:
	unregister_pernet_subsys(&nf_tables_net_ops);
	return err;
}

static void __exit nf_tables_module_exit(void)
{
	nfnetlink_subsys_unregister(&nf_tables_subsys);
	nft_offload_exit();
	unregister_netdevice_notifier(&nf_tables_flowtable_notifier);
	nft_chain_filter_fini();
	nft_chain_route_fini();
	unregister_pernet_subsys(&nf_tables_net_ops);
	cancel_work_sync(&trans_destroy_work);
	rcu_barrier();
	rhltable_destroy(&nft_objname_ht);
	nf_tables_core_module_exit();
}

module_init(nf_tables_module_init);
module_exit(nf_tables_module_exit);

MODULE_LICENSE("GPL");
MODULE_AUTHOR("Patrick McHardy <kaber@trash.net>");
MODULE_ALIAS_NFNL_SUBSYS(NFNL_SUBSYS_NFTABLES);<|MERGE_RESOLUTION|>--- conflicted
+++ resolved
@@ -6537,8 +6537,6 @@
 	return err;
 }
 
-<<<<<<< HEAD
-=======
 static void nft_flowtable_hook_release(struct nft_flowtable_hook *flowtable_hook)
 {
 	struct nft_hook *this, *next;
@@ -6549,17 +6547,12 @@
 	}
 }
 
->>>>>>> 84569f32
 static int nft_delflowtable_hook(struct nft_ctx *ctx,
 				 struct nft_flowtable *flowtable)
 {
 	const struct nlattr * const *nla = ctx->nla;
 	struct nft_flowtable_hook flowtable_hook;
-<<<<<<< HEAD
-	struct nft_hook *this, *next, *hook;
-=======
 	struct nft_hook *this, *hook;
->>>>>>> 84569f32
 	struct nft_trans *trans;
 	int err;
 
@@ -6568,53 +6561,32 @@
 	if (err < 0)
 		return err;
 
-<<<<<<< HEAD
-	list_for_each_entry_safe(this, next, &flowtable_hook.list, list) {
-=======
 	list_for_each_entry(this, &flowtable_hook.list, list) {
->>>>>>> 84569f32
 		hook = nft_hook_list_find(&flowtable->hook_list, this);
 		if (!hook) {
 			err = -ENOENT;
 			goto err_flowtable_del_hook;
 		}
 		hook->inactive = true;
-<<<<<<< HEAD
-		list_del(&this->list);
-		kfree(this);
-=======
->>>>>>> 84569f32
 	}
 
 	trans = nft_trans_alloc(ctx, NFT_MSG_DELFLOWTABLE,
 				sizeof(struct nft_trans_flowtable));
-<<<<<<< HEAD
-	if (!trans)
-		return -ENOMEM;
-=======
 	if (!trans) {
 		err = -ENOMEM;
 		goto err_flowtable_del_hook;
 	}
->>>>>>> 84569f32
 
 	nft_trans_flowtable(trans) = flowtable;
 	nft_trans_flowtable_update(trans) = true;
 	INIT_LIST_HEAD(&nft_trans_flowtable_hooks(trans));
-<<<<<<< HEAD
-=======
 	nft_flowtable_hook_release(&flowtable_hook);
->>>>>>> 84569f32
 
 	list_add_tail(&trans->list, &ctx->net->nft.commit_list);
 
 	return 0;
 
 err_flowtable_del_hook:
-<<<<<<< HEAD
-	list_for_each_entry(hook, &flowtable_hook.list, list)
-		hook->inactive = false;
-=======
 	list_for_each_entry(this, &flowtable_hook.list, list) {
 		hook = nft_hook_list_find(&flowtable->hook_list, this);
 		if (!hook)
@@ -6623,7 +6595,6 @@
 		hook->inactive = false;
 	}
 	nft_flowtable_hook_release(&flowtable_hook);
->>>>>>> 84569f32
 
 	return err;
 }
